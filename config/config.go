--- conflicted
+++ resolved
@@ -587,19 +587,11 @@
 		c.NetworkTracerSocketPath = v
 	}
 
-<<<<<<< HEAD
 	if ok, _ := isAffirmative(os.Getenv("STS_INCREMENTAL_PUBLISHING")); ok {
 		c.EnableIncrementalPublishing = ok
 	}
 
-	if v := os.Getenv("STS_PROCESS_BLACKLIST_PATTERNS"); v != "" {
-		patterns := strings.Split(v, ",")
-		c.Blacklist = deriveFmapConstructRegex(constructRegex, patterns)
-	}
-
-=======
 	var patterns []string
->>>>>>> 6dc7aeb9
 	amountTopCPUPercentageUsage, amountTopIOReadUsage, amountTopIOWriteUsage, amountTopMemoryUsage := 0, 0, 0, 0
 	CPUPercentageUsageThreshold, memoryUsageThreshold := 0, 0
 	if v := os.Getenv("STS_PROCESS_BLACKLIST_PATTERNS"); v != "" {
