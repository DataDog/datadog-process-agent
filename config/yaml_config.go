package config

import (
	"fmt"
	"net/url"
	"strings"
	"time"

	log "github.com/cihub/seelog"
	"gopkg.in/yaml.v2"

	ddconfig "github.com/StackVista/stackstate-agent/pkg/config"
	httputils "github.com/StackVista/stackstate-agent/pkg/util/http"

	"github.com/StackVista/stackstate-agent/pkg/process/util"
)

// YamlAgentConfig is a structure used for marshaling the datadog.yaml configuration
// available in Agent versions >= 6
type YamlAgentConfig struct {
	APIKey string `yaml:"api_key"`
	Site   string `yaml:"site"`
	StsURL string `yaml:"sts_url"`
	// Whether or not the process-agent should output logs to console
	LogToConsole bool `yaml:"log_to_console"`
	// Incremental publishing: send only changes to server, instead of snapshots
	IncrementalPublishingEnabled string `yaml:"incremental_publishing_enabled"`
	// Periodically resend all data to allow downstream to recover from any lost data
	IncrementalPublishingRefreshInterval int `yaml:"incremental_publishing_refresh_interval"`
	// Process-specific configuration
	Process struct {
		// A string indicate the enabled state of the Agent.
		// If "false" (the default) we will only collect containers.
		// If "true" we will collect containers and processes.
		// If "disabled" the agent will be disabled altogether and won't start.
		Enabled string `yaml:"enabled"`
		// The full path to the file where process-agent logs will be written.
		LogFile string `yaml:"log_file"`
		// The interval, in seconds, at which we will run each check. If you want consistent
		// behavior between real-time you may set the Container/ProcessRT intervals to 10.
		// Defaults to 10s for normal checks and 2s for others.
		ProcessDDURL string `yaml:"process_sts_url"`
		Intervals    struct {
			Container         int `yaml:"container"`
			ContainerRealTime int `yaml:"container_realtime"`
			Process           int `yaml:"process"`
			ProcessRealTime   int `yaml:"process_realtime"`
			Connections       int `yaml:"connections"`
		} `yaml:"intervals"`
		// The expiration time in, in minutes, that is used to evict items from the network relation cache
		NetworkRelationCacheDurationMin int `yaml:"network_relation_cache_duration_min"`
		// The expiration time in, in minutes, that is used to evict items from the process cache
		ProcessCacheDurationMin int `yaml:"process_cache_duration_min"`
		// The filters are used to excluded processes based on some value
		Filters struct {
			// The ShortLivedNetworkRelations filter determines whether a network relation is considered "shortlived" and filters it based on the
			// configured qualifier seconds
			ShortLivedNetworkRelations struct {
				Enabled       string `yaml:"enabled"`
				QualifierSecs int    `yaml:"qualifier_secs"`
			} `yaml:"short_lived_network_relations"`
			// The ShortLived filter determines whether a process is considered "shortlived" and filters it based on the
			// configured qualifier seconds
			ShortLivedProcesses struct {
				Enabled       string `yaml:"enabled"`
				QualifierSecs int    `yaml:"qualifier_secs"`
			} `yaml:"short_lived_processes"`
		} `yaml:"filters"`
		// The inclusion amounts for the top resource consuming processes. These processes will be included regardless
		// of being included in the blacklist patterns.
		// TODO: Move to Filters
		Blacklist struct {
			Inclusions struct {
				AmountTopCPUPercentageUsage int `yaml:"amount_top_cpu_pct_usage"`
				CPUPercentageUsageThreshold int `yaml:"cpu_pct_usage_threshold"`
				AmountTopIOReadUsage        int `yaml:"amount_top_io_read_usage"`
				AmountTopIOWriteUsage       int `yaml:"amount_top_io_write_usage"`
				AmountTopMemoryUsage        int `yaml:"amount_top_mem_usage"`
				MemoryUsageThreshold        int `yaml:"mem_usage_threshold"`
			} `yaml:"inclusions"`
			// A list of regex patterns that will exclude a process if matched.
			Patterns []string `yaml:"patterns"`
		} `yaml:"process_blacklist"`
		// Enable/Disable the DataScrubber to obfuscate process args
		// XXX: Using a bool pointer to differentiate between empty and set.
		ScrubArgs *bool `yaml:"scrub_args,omitempty"`
		// A custom word list to enhance the default one used by the DataScrubber
		CustomSensitiveWords []string `yaml:"custom_sensitive_words"`
		// Strips all process arguments
		StripProcessArguments bool `yaml:"strip_proc_arguments"`
		// How many check results to buffer in memory when POST fails. The default is usually fine.
		QueueSize int `yaml:"queue_size"`
		// The maximum number of file descriptors to open when collecting net connections.
		// Only change if you are running out of file descriptors from the Agent.
		MaxProcFDs int `yaml:"max_proc_fds"`
		// The maximum number of processes or containers per message.
		// Only change if the defaults are causing issues.
		MaxPerMessage int `yaml:"max_per_message"`
		// The maximum number of connections per message.
		// Only change if the defaults are causing issues.
		MaxConnectionsPerMessage int `yaml:"max_connections_per_message"`
		// Overrides the path to the Agent bin used for getting the hostname. The default is usually fine.
		DDAgentBin string `yaml:"dd_agent_bin"`
		// Overrides of the environment we pass to fetch the hostname. The default is usually fine.
		DDAgentEnv []string `yaml:"dd_agent_env"`
		// Optional additional pairs of endpoint_url => []apiKeys to submit to other locations.
		AdditionalEndpoints map[string][]string `yaml:"additional_endpoints"`
		// Windows-specific configuration goes in this section.
		Windows struct {
			// Sets windows process table refresh rate (in number of check runs)
			ArgsRefreshInterval int `yaml:"args_refresh_interval"`
			// Controls getting process arguments immediately when a new process is discovered
			// XXX: Using a bool pointer to differentiate between empty and set.
			AddNewArgs *bool `yaml:"add_new_args,omitempty"`
		} `yaml:"windows"`
	} `yaml:"process_config"`
	// Network-tracing specific configuration
	Network struct {
		// A string indicating the enabled state of the network tracer.
		NetworkTracingEnabled string `yaml:"network_tracing_enabled"`
		// A string indicating whether we use /proc to get the initial connections
		NetworkInitialConnectionFromProc string `yaml:"initial_connections_from_proc"`
		// The full path to the location of the unix socket where network traces will be accessed
		UnixSocketPath string `yaml:"nettracer_socket"`
		// The full path to the file where network-tracer logs will be written.
		LogFile string `yaml:"log_file"`
		// The maximum number of in flight connections the network tracer keeps track of
		NetworkMaxConnections int `yaml:"max_connections"`
		// An integer indicating the amount of seconds for the retry interval for initializing the network tracer.
		NetworkTracerInitRetryDuration int `yaml:"network_tracer_retry_init_duration_sec"`
		// An integer indicating the amount of retries to use for initializing the network tracer.
		NetworkTracerInitRetryAmount int `yaml:"network_tracer_retry_init_amount"`
		// Whenever debugging statements of eBPF code of network tracer should be redirected to the agent log
		EBPFDebuglogEnabled string `yaml:"ebpf_debuglog_enabled"`
		// A string indicating the enabled state of the protocol inspection.
		ProtocolInspectionEnabled string `yaml:"protocol_inspection_enabled"`
		HTTPMetrics               struct {
			// Specifies which algorithm to use to collapse measurements: collapsing_lowest_dense, collapsing_highest_dense, unbounded
			SketchType string `yaml:"sketch_type"`
			// A maximum number of bins of the ddSketch we use to store percentiles
			MaxNumBins int `yaml:"max_num_bins"`
			// Desired accuracy for computed percentiles. 0.01 means, for example, we can say that p99 is 100ms +- 1ms
			Accuracy float64 `yaml:"accuracy"`
		} `yaml:"http_metrics"`
	} `yaml:"network_tracer_config"`
}

// NewYamlIfExists returns a new YamlAgentConfig if the given configPath is exists.
func NewYamlIfExists(configPath string) (*YamlAgentConfig, error) {
	var yamlConf YamlAgentConfig

	// Set default values for booleans otherwise it will default to false.
	defaultScrubArgs := true
	yamlConf.Process.ScrubArgs = &defaultScrubArgs
	defaultNewArgs := true
	yamlConf.Process.Windows.AddNewArgs = &defaultNewArgs

	if util.PathExists(configPath) {
		lines, err := util.ReadLines(configPath)
		if err != nil {
			return nil, fmt.Errorf("read error: %s", err)
		}
		if err = yaml.Unmarshal([]byte(strings.Join(lines, "\n")), &yamlConf); err != nil {
			return nil, fmt.Errorf("parse error: %s", err)
		}
		return &yamlConf, nil
	}
	return nil, nil
}

func key(pieces ...string) string {
	return strings.Join(pieces, ".")
}

func mergeYamlConfig(agentConf *AgentConfig, yc *YamlAgentConfig) (*AgentConfig, error) {
	agentConf.APIEndpoints[0].APIKey = yc.APIKey

	if enabled, err := isAffirmative(yc.Process.Enabled); enabled {
		agentConf.Enabled = true
		agentConf.EnabledChecks = processChecks
	} else if strings.ToLower(yc.Process.Enabled) == "disabled" {
		agentConf.Enabled = false
	} else if !enabled && err == nil {
		agentConf.Enabled = true
		agentConf.EnabledChecks = containerChecks
	}

	if yc.LogToConsole {
		agentConf.LogToConsole = true
	}
	if yc.Process.LogFile != "" {
		agentConf.LogFile = yc.Process.LogFile
	}

	// (Re)configure the logging from our configuration
	if err := NewLoggerLevel(agentConf.LogLevel, agentConf.LogFile, agentConf.LogToConsole); err != nil {
		return nil, err
	}

	parsedURL, err := url.Parse(ddconfig.GetMainEndpoint("https://process.", "process_config.process_dd_url"))
	if err != nil {
		return nil, fmt.Errorf("error parsing process_dd_url: %s", err)
	}
	// STS custom
	if yc.Process.ProcessDDURL != "" {
		specificURL, err := url.Parse(yc.Process.ProcessDDURL)
		if err == nil {
			parsedURL = specificURL
		}
		log.Infof("Setting process api endpoint from config using `process_config.process_sts_url`: %s", specificURL)
	} else if yc.StsURL != "" {
		defaultURL, err := url.Parse(yc.StsURL)
		if err == nil {
			parsedURL = defaultURL
		}
		log.Infof("Setting process api endpoint from config using `sts_url`: %s", defaultURL)
	}
	// /STS custom
	agentConf.APIEndpoints[0].Endpoint = parsedURL

	if enabled, err := isAffirmative(yc.IncrementalPublishingEnabled); err == nil {
		log.Infof("Overriding incremental publishing with %ds", yc.IncrementalPublishingEnabled)
		agentConf.EnableIncrementalPublishing = enabled
	} else {
		agentConf.EnableIncrementalPublishing = true
	}
	if yc.IncrementalPublishingRefreshInterval != 0 {
		log.Infof("Overriding incremental publishing interval with %ds", yc.IncrementalPublishingRefreshInterval)
		agentConf.IncrementalPublishingRefreshInterval = time.Duration(yc.IncrementalPublishingRefreshInterval) * time.Second
	}
	if yc.Process.Intervals.Container != 0 {
		log.Infof("Overriding container check interval to %ds", yc.Process.Intervals.Container)
		agentConf.CheckIntervals["container"] = time.Duration(yc.Process.Intervals.Container) * time.Second
	}
	if yc.Process.Intervals.ContainerRealTime != 0 {
		log.Infof("Overriding real-time container check interval to %ds", yc.Process.Intervals.ContainerRealTime)
		agentConf.CheckIntervals["rtcontainer"] = time.Duration(yc.Process.Intervals.ContainerRealTime) * time.Second
	}
	if yc.Process.Intervals.Process != 0 {
		log.Infof("Overriding process check interval to %ds", yc.Process.Intervals.Process)
		agentConf.CheckIntervals["process"] = time.Duration(yc.Process.Intervals.Process) * time.Second
	}
	if yc.Process.Intervals.ProcessRealTime != 0 {
		log.Infof("Overriding real-time process check interval to %ds", yc.Process.Intervals.ProcessRealTime)
		agentConf.CheckIntervals["rtprocess"] = time.Duration(yc.Process.Intervals.Process) * time.Second
	}
	if yc.Process.Intervals.Connections != 0 {
		log.Infof("Overriding connections check interval to %ds", yc.Process.Intervals.Connections)
		agentConf.CheckIntervals["connections"] = time.Duration(yc.Process.Intervals.Connections) * time.Second
	}

	setProcessBlacklist(agentConf,
		yc.Process.Blacklist.Patterns,
		yc.Process.Blacklist.Inclusions.AmountTopCPUPercentageUsage,
		yc.Process.Blacklist.Inclusions.AmountTopIOReadUsage, yc.Process.Blacklist.Inclusions.AmountTopIOWriteUsage,
		yc.Process.Blacklist.Inclusions.AmountTopMemoryUsage,
		yc.Process.Blacklist.Inclusions.CPUPercentageUsageThreshold, yc.Process.Blacklist.Inclusions.MemoryUsageThreshold)

	if enabled, err := isAffirmative(yc.Process.Filters.ShortLivedProcesses.Enabled); err == nil {
		setProcessFilters(agentConf, enabled, yc.Process.Filters.ShortLivedProcesses.QualifierSecs)
	}

	if enabled, err := isAffirmative(yc.Process.Filters.ShortLivedNetworkRelations.Enabled); err == nil {
		setNetworkRelationFilters(agentConf, enabled, yc.Process.Filters.ShortLivedNetworkRelations.QualifierSecs)
	}

	if yc.Process.ProcessCacheDurationMin > 0 {
		agentConf.ProcessCacheDurationMin = time.Duration(yc.Process.ProcessCacheDurationMin) * time.Minute
	}

	if yc.Process.NetworkRelationCacheDurationMin > 0 {
		agentConf.NetworkRelationCacheDurationMin = time.Duration(yc.Process.NetworkRelationCacheDurationMin) * time.Minute
	}

	if yc.Network.NetworkTracerInitRetryDuration > 0 {
		agentConf.NetworkTracerInitRetryDuration = time.Duration(yc.Network.NetworkTracerInitRetryDuration) * time.Second
	}

	if yc.Network.NetworkTracerInitRetryAmount > 0 {
		agentConf.NetworkTracerInitRetryAmount = yc.Network.NetworkTracerInitRetryAmount
	}

	// DataScrubber
	if yc.Process.ScrubArgs != nil {
		agentConf.Scrubber.Enabled = *yc.Process.ScrubArgs
	}
	agentConf.Scrubber.AddCustomSensitiveWords(yc.Process.CustomSensitiveWords)
	if yc.Process.StripProcessArguments {
		agentConf.Scrubber.StripAllArguments = yc.Process.StripProcessArguments
	}

	if yc.Process.QueueSize > 0 {
		agentConf.QueueSize = yc.Process.QueueSize
	}
	if yc.Process.MaxProcFDs > 0 {
		agentConf.MaxProcFDs = yc.Process.MaxProcFDs
	}
	if yc.Process.MaxPerMessage > 0 {
		if yc.Process.MaxPerMessage <= maxMessageBatch {
			agentConf.MaxPerMessage = yc.Process.MaxPerMessage
		} else {
			log.Warn("Overriding the configured item count per message limit because it exceeds maximum")
		}
	}
	if yc.Process.MaxConnectionsPerMessage > 0 {
		agentConf.MaxConnectionsPerMessage = yc.Process.MaxConnectionsPerMessage
	}
	agentConf.DDAgentBin = defaultDDAgentBin
	if yc.Process.DDAgentBin != "" {
		agentConf.DDAgentBin = yc.Process.DDAgentBin
	}

	if yc.Process.Windows.ArgsRefreshInterval != 0 {
		agentConf.Windows.ArgsRefreshInterval = yc.Process.Windows.ArgsRefreshInterval
	}
	if yc.Process.Windows.AddNewArgs != nil {
		agentConf.Windows.AddNewArgs = *yc.Process.Windows.AddNewArgs
	}

	for endpointURL, apiKeys := range yc.Process.AdditionalEndpoints {
		u, err := url.Parse(endpointURL)
		if err != nil {
			return nil, fmt.Errorf("invalid additional endpoint url '%s': %s", endpointURL, err)
		}
		for _, k := range apiKeys {
			agentConf.APIEndpoints = append(agentConf.APIEndpoints, APIEndpoint{
				APIKey:   k,
				Endpoint: u,
			})
		}
	}

<<<<<<< HEAD
	// sts begin
	// Used to override container source auto-detection
	// and to enable multiple collector sources if needed.
	// "docker", "ecs_fargate", "kubelet", "kubelet docker", etc.
	if sources := ddconfig.Datadog.GetStringSlice(key("process_config", "container_source")); len(sources) > 0 {
		util.SetContainerSources(sources)
	}
	// sts end

=======
	// Ugly fix until we merge process agent to main agent repo.
	ddconfig.Datadog.SetEnvPrefix("STS")
	_ = ddconfig.Datadog.BindEnv("skip_ssl_validation")
	log.Infof("STS_SKIP_SSL_VALIDATION: %v", ddconfig.Datadog.GetString("skip_ssl_validation"))
>>>>>>> 714a8e09
	// Pull additional parameters from the global config file.
	agentConf.LogLevel = ddconfig.Datadog.GetString("log_level")
	// sts ignored
	//agentConf.StatsdPort = ddconfig.Datadog.GetInt("dogstatsd_port")
	agentConf.Transport = httputils.CreateHTTPTransport()

	return agentConf, nil
}

func mergeNetworkYamlConfig(agentConf *AgentConfig, networkConf *YamlAgentConfig) (*AgentConfig, error) {
	if enabled, _ := isAffirmative(networkConf.Network.NetworkTracingEnabled); enabled {
		agentConf.EnabledChecks = append(agentConf.EnabledChecks, "connections")
		agentConf.EnableNetworkTracing = enabled
	}
	if procEnabled, _ := isAffirmative(networkConf.Network.NetworkInitialConnectionFromProc); procEnabled {
		agentConf.NetworkInitialConnectionsFromProc = procEnabled
	}
	if socketPath := networkConf.Network.UnixSocketPath; socketPath != "" {
		agentConf.NetworkTracerSocketPath = socketPath
	}
	if networkConf.Network.LogFile != "" {
		agentConf.LogFile = networkConf.Network.LogFile
	}
	if enabled, err := isAffirmative(networkConf.Network.EBPFDebuglogEnabled); err == nil {
		agentConf.NetworkTracer.EbpfDebuglogEnabled = enabled
	}
	if networkConf.Network.HTTPMetrics.MaxNumBins != 0 {
		agentConf.NetworkTracer.HTTPMetrics.MaxNumBins = networkConf.Network.HTTPMetrics.MaxNumBins
	}
	if networkConf.Network.HTTPMetrics.Accuracy != 0 {
		agentConf.NetworkTracer.HTTPMetrics.Accuracy = networkConf.Network.HTTPMetrics.Accuracy
	}
	if sketchType, err := getSketchType(networkConf.Network.HTTPMetrics.SketchType); err == nil {
		agentConf.NetworkTracer.HTTPMetrics.SketchType = sketchType
	}
	if protMetrEnabled, err := isAffirmative(networkConf.Network.ProtocolInspectionEnabled); err == nil {
		agentConf.NetworkTracer.EnableProtocolInspection = protMetrEnabled
	}
	if networkConf.Network.NetworkMaxConnections != 0 {
		agentConf.NetworkTracerMaxConnections = networkConf.Network.NetworkMaxConnections
	}

	return agentConf, nil
}

// SetupDDAgentConfig initializes the datadog-agent config with a YAML file.
// This is required for configuration to be available for container listeners.
func SetupDDAgentConfig(configPath string) error {
	ddconfig.Datadog.AddConfigPath(configPath)
	// If they set a config file directly, let's try to honor that
	if strings.HasSuffix(configPath, ".yaml") {
		ddconfig.Datadog.SetConfigFile(configPath)
	}

	// load the configuration
	if _, err := ddconfig.Load(); err != nil {
		return fmt.Errorf("unable to load Datadog config file: %s", err)
	}

	return nil
}<|MERGE_RESOLUTION|>--- conflicted
+++ resolved
@@ -330,7 +330,11 @@
 		}
 	}
 
-<<<<<<< HEAD
+	// Ugly fix until we merge process agent to main agent repo.
+	ddconfig.Datadog.SetEnvPrefix("STS")
+	_ = ddconfig.Datadog.BindEnv("skip_ssl_validation")
+	log.Infof("STS_SKIP_SSL_VALIDATION: %v", ddconfig.Datadog.GetString("skip_ssl_validation"))
+
 	// sts begin
 	// Used to override container source auto-detection
 	// and to enable multiple collector sources if needed.
@@ -340,12 +344,6 @@
 	}
 	// sts end
 
-=======
-	// Ugly fix until we merge process agent to main agent repo.
-	ddconfig.Datadog.SetEnvPrefix("STS")
-	_ = ddconfig.Datadog.BindEnv("skip_ssl_validation")
-	log.Infof("STS_SKIP_SSL_VALIDATION: %v", ddconfig.Datadog.GetString("skip_ssl_validation"))
->>>>>>> 714a8e09
 	// Pull additional parameters from the global config file.
 	agentConf.LogLevel = ddconfig.Datadog.GetString("log_level")
 	// sts ignored
