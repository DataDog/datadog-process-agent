--- conflicted
+++ resolved
@@ -1,13 +1,14 @@
 package config
 
 import (
+	"io/ioutil"
+	"os"
+	"path/filepath"
+
 	ddconfig "github.com/DataDog/datadog-agent/pkg/config"
 	"github.com/DataDog/datadog-process-agent/ebpf"
 	"github.com/DataDog/datadog-process-agent/util"
 	log "github.com/cihub/seelog"
-	"io/ioutil"
-	"os"
-	"path/filepath"
 )
 
 // TracerConfigFromConfig returns a valid tracer-bpf config sourced from our agent config
@@ -32,11 +33,8 @@
 		log.Info("network tracer TCP tracing disabled by configuration")
 	}
 
-<<<<<<< HEAD
 	tracerConfig.MaxTrackedConnections = cfg.NetworkMaxTrackedConnections
-=======
 	tracerConfig.ProcRoot = getProcRoot()
->>>>>>> 3125dbbc
 
 	return tracerConfig
 }
