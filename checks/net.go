--- conflicted
+++ resolved
@@ -150,16 +150,6 @@
 
 	cxs := make([]*model.Connection, 0, len(conns))
 	for _, conn := range conns {
-<<<<<<< HEAD
-		b, err := conn.ByteKey(c.buf)
-		if err != nil {
-			log.Debugf("failed to create connection byte key: %s", err)
-			continue
-		}
-
-		// default creation time to ensure network connections from short-lived processes are not dropped 
-=======
->>>>>>> 19f2dd65
 		if _, ok := createTimeForPID[conn.Pid]; !ok {
 			createTimeForPID[conn.Pid] =  0;
 		}
