package checks

import (
	"bytes"
	"errors"
	"fmt"
	"os"
	"time"

	"github.com/DataDog/datadog-process-agent/config"
	"github.com/DataDog/datadog-process-agent/ebpf"
	"github.com/DataDog/datadog-process-agent/model"
	"github.com/DataDog/datadog-process-agent/net"
	log "github.com/cihub/seelog"
)

var (
	// Connections is a singleton ConnectionsCheck.
	Connections = &ConnectionsCheck{}

	// ErrTracerStillNotInitialized signals that the tracer is _still_ not ready, so we shouldn't log additional errors
	ErrTracerStillNotInitialized = errors.New("remote tracer is still not initialized")
)

// ConnectionsCheck collects statistics about live TCP and UDP connections.
type ConnectionsCheck struct {
	// Local network tracer
	useLocalTracer bool
	localTracer    *ebpf.Tracer
	tracerClientID string

	prevCheckConns []ebpf.ConnectionStats
	prevCheckTime  time.Time

	buf *bytes.Buffer // Internal buffer
}

// Init initializes a ConnectionsCheck instance.
func (c *ConnectionsCheck) Init(cfg *config.AgentConfig, sysInfo *model.SystemInfo) {
	var err error

	if cfg.EnableLocalNetworkTracer {
		log.Info("starting network tracer locally")
		c.useLocalTracer = true

		// Checking whether the current kernel version is supported by the tracer
		if _, err = ebpf.IsTracerSupportedByOS(); err != nil {
			// err is always returned when false, so the above catches the !ok case as well
			log.Warnf("network tracer unsupported by OS: %s", err)
			return
		}

		t, err := ebpf.NewTracer(config.TracerConfigFromConfig(cfg))
		if err != nil {
			log.Errorf("failed to create network tracer: %s", err)
			return
		}

		c.localTracer = t
		// We use the current process PID as the local tracer client ID
		c.tracerClientID = fmt.Sprintf("%d", os.Getpid())
	} else {
		// Calling the remote tracer will cause it to initialize and check connectivity
		net.SetNetworkTracerSocketPath(cfg.NetworkTracerSocketPath)
		net.GetRemoteNetworkTracerUtil()
	}

	c.buf = new(bytes.Buffer)

	// Run the check one time on init to register the client on the network tracer
	c.Run(cfg, 0)
}

// Name returns the name of the ConnectionsCheck.
func (c *ConnectionsCheck) Name() string { return "connections" }

// Endpoint returns the endpoint where this check is submitted.
func (c *ConnectionsCheck) Endpoint() string { return "/api/v1/collector" }

// RealTime indicates if this check only runs in real-time mode.
func (c *ConnectionsCheck) RealTime() bool { return false }

// Run runs the ConnectionsCheck to collect the live TCP connections on the
// system. Currently only linux systems are supported as eBPF is used to gather
// this information. For each connection we'll return a `model.Connection`
// that will be bundled up into a `CollectorConnections`.
// See agent.proto for the schema of the message and models.
func (c *ConnectionsCheck) Run(cfg *config.AgentConfig, groupID int32) ([]model.MessageBody, error) {
	// If local tracer failed to initialize, so we shouldn't be doing any checks
	if c.useLocalTracer && c.localTracer == nil {
		return nil, nil
	}

	start := time.Now()

	conns, err := c.getConnections()
	if err != nil {
		// If the tracer is not initialized, or still not initialized, then we want to exit without error'ing
		if err == ebpf.ErrNotImplemented || err == ErrTracerStillNotInitialized {
			return nil, nil
		}
		return nil, err
	}

	if c.prevCheckConns == nil { // End check early if this is our first run.
		c.prevCheckConns = conns
		c.prevCheckTime = time.Now()
		return nil, nil
	}

	// Temporary map to help find matching connections from previous check
	lastConnByKey := make(map[string]ebpf.ConnectionStats)
	for _, conn := range c.prevCheckConns {
		if b, err := conn.ByteKey(c.buf); err == nil {
			lastConnByKey[string(b)] = conn
		} else {
			log.Debugf("failed to create connection byte key: %s", err)
		}
	}

	log.Debugf("collected connections in %s", time.Since(start))
	return batchConnections(cfg, groupID, c.formatConnections(conns, lastConnByKey, c.prevCheckTime)), nil
}

func (c *ConnectionsCheck) getConnections() ([]ebpf.ConnectionStats, error) {
	if c.useLocalTracer { // If local tracer is set up, use that
		if c.localTracer == nil {
			return nil, fmt.Errorf("using local network tracer, but no tracer was initialized")
		}
		cs, err := c.localTracer.GetActiveConnections(c.tracerClientID)
		return cs.Conns, err
	}

	tu, err := net.GetRemoteNetworkTracerUtil()
	if err != nil {
		if net.ShouldLogTracerUtilError() {
			return nil, err
		}
		return nil, ErrTracerStillNotInitialized
	}

	return tu.GetConnections()
}

// Connections are split up into a chunks of at most 100 connections per message to
// limit the message size on intake.
func (c *ConnectionsCheck) formatConnections(conns []ebpf.ConnectionStats, lastConns map[string]ebpf.ConnectionStats, lastCheckTime time.Time) []*model.Connection {
	// Process create-times required to construct unique process hash keys on the backend
	createTimeForPID := Process.createTimesforPIDs(connectionPIDs(conns))

	cxs := make([]*model.Connection, 0, len(conns))
	for _, conn := range conns {
		if _, ok := createTimeForPID[conn.Pid]; !ok {
			continue
		}

		cxs = append(cxs, &model.Connection{
			Pid:           int32(conn.Pid),
			PidCreateTime: createTimeForPID[conn.Pid],
			Family:        formatFamily(conn.Family),
			Type:          formatType(conn.Type),
			Laddr: &model.Addr{
				Ip:   conn.Source,
				Port: int32(conn.SPort),
			},
			Raddr: &model.Addr{
				Ip:   conn.Dest,
				Port: int32(conn.DPort),
			},
<<<<<<< HEAD
			BytesSent:          calculateRate(conn.SendBytes, lastConns[key].SendBytes, lastCheckTime),
			BytesReceived:      calculateRate(conn.RecvBytes, lastConns[key].RecvBytes, lastCheckTime),
			TotalBytesSent:     conn.SendBytes,
			TotalBytesReceived: conn.RecvBytes,
			Direction:          formatDirection(conn.Direction),
=======
			TotalBytesSent:     conn.MonotonicSentBytes,
			TotalBytesReceived: conn.MonotonicRecvBytes,
			TotalRetransmits:   conn.MonotonicRetransmits,
			LastBytesSent:      conn.LastSentBytes,
			LastBytesReceived:  conn.LastRecvBytes,
			LastRetransmits:    conn.LastRetransmits,
>>>>>>> 19f2dd65
		})
	}
	c.prevCheckConns = conns
	return cxs
}

func formatFamily(f ebpf.ConnectionFamily) model.ConnectionFamily {
	switch f {
	case ebpf.AFINET:
		return model.ConnectionFamily_v4
	case ebpf.AFINET6:
		return model.ConnectionFamily_v6
	default:
		return -1
	}
}

func formatType(f ebpf.ConnectionType) model.ConnectionType {
	switch f {
	case ebpf.TCP:
		return model.ConnectionType_tcp
	case ebpf.UDP:
		return model.ConnectionType_udp
	default:
		return -1
	}
}

func formatDirection(d ebpf.ConnectionDirection) model.ConnectionDirection {
	switch d {
	case ebpf.INCOMING:
		return model.ConnectionDirection_incoming
	case ebpf.OUTGOING:
		return model.ConnectionDirection_outgoing
	case ebpf.LOCAL:
		return model.ConnectionDirection_local
	default:
		return model.ConnectionDirection_unspecified
	}
}

func batchConnections(cfg *config.AgentConfig, groupID int32, cxs []*model.Connection) []model.MessageBody {
	groupSize := groupSize(len(cxs), cfg.MaxConnsPerMessage)
	batches := make([]model.MessageBody, 0, groupSize)

	for len(cxs) > 0 {
		batchSize := min(cfg.MaxConnsPerMessage, len(cxs))
		batches = append(batches, &model.CollectorConnections{
			HostName:    cfg.HostName,
			Connections: cxs[:batchSize],
			GroupId:     groupID,
			GroupSize:   groupSize,
		})
		cxs = cxs[batchSize:]
	}
	return batches
}

func min(a, b int) int {
	if a < b {
		return a
	}
	return b
}

func groupSize(total, maxBatchSize int) int32 {
	groupSize := total / maxBatchSize
	if total%maxBatchSize > 0 {
		groupSize++
	}
	return int32(groupSize)
}

func connectionPIDs(conns []ebpf.ConnectionStats) []uint32 {
	ps := make(map[uint32]struct{}) // Map used to represent a set
	for _, c := range conns {
		ps[c.Pid] = struct{}{}
	}

	pids := make([]uint32, 0, len(ps))
	for pid := range ps {
		pids = append(pids, pid)
	}
	return pids
}<|MERGE_RESOLUTION|>--- conflicted
+++ resolved
@@ -167,20 +167,13 @@
 				Ip:   conn.Dest,
 				Port: int32(conn.DPort),
 			},
-<<<<<<< HEAD
-			BytesSent:          calculateRate(conn.SendBytes, lastConns[key].SendBytes, lastCheckTime),
-			BytesReceived:      calculateRate(conn.RecvBytes, lastConns[key].RecvBytes, lastCheckTime),
-			TotalBytesSent:     conn.SendBytes,
-			TotalBytesReceived: conn.RecvBytes,
-			Direction:          formatDirection(conn.Direction),
-=======
 			TotalBytesSent:     conn.MonotonicSentBytes,
 			TotalBytesReceived: conn.MonotonicRecvBytes,
 			TotalRetransmits:   conn.MonotonicRetransmits,
 			LastBytesSent:      conn.LastSentBytes,
 			LastBytesReceived:  conn.LastRecvBytes,
 			LastRetransmits:    conn.LastRetransmits,
->>>>>>> 19f2dd65
+			Direction:          formatDirection(conn.Direction),
 		})
 	}
 	c.prevCheckConns = conns
