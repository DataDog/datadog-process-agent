package checks

import (
	"fmt"
	"github.com/DataDog/gopsutil/cpu"
	"github.com/StackVista/stackstate-agent/pkg/util/containers"
	"github.com/StackVista/stackstate-process-agent/config"
	"github.com/StackVista/stackstate-process-agent/model"
	"regexp"
	"sort"

	"runtime"
	"strings"
	"testing"
	"time"

	"github.com/DataDog/gopsutil/process"
	"github.com/stretchr/testify/assert"
)

func makeProcessWithResource(pid int32, cmdline string, resMemory, readCount, writeCount uint64, userCPU, systemCPU float64) *process.FilledProcess {
	return &process.FilledProcess{
		Pid:         pid,
		Cmdline:     strings.Split(cmdline, " "),
		MemInfo:     &process.MemoryInfoStat{RSS: resMemory},
		CtxSwitches: &process.NumCtxSwitchesStat{},
		IOStat:      &process.IOCountersStat{ReadCount: readCount, WriteCount: writeCount},
		CpuTime: cpu.TimesStat{
			User: userCPU, System: systemCPU, Nice: 0, Iowait: 0, Irq: 0, Softirq: 0, Steal: 0, Guest: 0,
			GuestNice: 0, Idle: 0, Stolen: 0,
		},
	}
}

func makeProcess(pid int32) *model.Process {
	return &model.Process{
		Pid: pid,
	}
}

func makeTaggedProcess(pid int32, tags []string) *model.Process {
	return &model.Process{
		Pid:  pid,
		Tags: tags,
	}
}

func makeModelContainer(id string) *model.Container {
	return &model.Container{
		Id: id,
	}
}

func makeTaggedModelContainer(id string, tags []string) *model.Container {
	return &model.Container{
		Id:   id,
		Tags: tags,
	}
}

func makeProcessStat(pid int32) *model.ProcessStat {
	return &model.ProcessStat{
		Pid: pid,
	}
}

func TestProcessChunking(t *testing.T) {
	cfg := config.NewDefaultAgentConfig()

	processes := []*model.Process{
		makeProcess(1),
		makeProcess(2),
		makeProcess(3),
		makeProcess(4),
		makeProcess(5),
		makeProcess(6),
		makeProcess(7),
		makeProcess(8),
		makeProcess(9),
		makeProcess(10),
		makeProcess(11),
		makeProcess(12),
		makeProcess(13),
		makeProcess(14),
		makeProcess(15),
		makeProcess(16),
		makeProcess(17),
		makeProcess(18),
		makeProcess(19),
		makeProcess(20),
		makeProcess(21),
	}
	processStats := []*model.ProcessStat{
		makeProcessStat(1),
		makeProcessStat(2),
		makeProcessStat(3),
		makeProcessStat(4),
		makeProcessStat(5),
		makeProcessStat(6),
		makeProcessStat(7),
		makeProcessStat(8),
		makeProcessStat(9),
		makeProcessStat(10),
		makeProcessStat(11),
		makeProcessStat(12),
		makeProcessStat(13),
		makeProcessStat(14),
		makeProcessStat(15),
		makeProcessStat(16),
		makeProcessStat(17),
		makeProcessStat(18),
		makeProcessStat(19),
		makeProcessStat(20),
		makeProcessStat(21),
	}

	for _, tc := range []struct {
		name           string
		maxSize        int
		expectedTotal  int
		expectedChunks int
	}{
		{
			name:           "Should create 7 chunks of 3 items and have a total of 21 items",
			maxSize:        3,
			expectedTotal:  21,
			expectedChunks: 7,
		},
		{
			name:           "Should create 1 chunk with 21 items and have a total of 21 items",
			maxSize:        21,
			expectedTotal:  21,
			expectedChunks: 1,
		},
	} {
		cfg.MaxPerMessage = tc.maxSize

		t.Run(tc.name, func(t *testing.T) {
			chunked := chunkProcesses(processes, tc.maxSize, make([][]*model.Process, 0, cfg.MaxPerMessage))
			assert.Len(t, chunked, tc.expectedChunks, "Test: [%s], expected chunks: %d, found chunks: %d", tc.name, tc.expectedChunks, len(chunked))
			total := 0
			for _, c := range chunked {
				total += len(c)
			}
			assert.Equal(t, total, tc.expectedTotal, "Test: [%s], expected total: %d, found total: %d", tc.name, tc.expectedTotal, total)

			chunkedStat := chunkProcessStats(processStats, tc.maxSize, make([][]*model.ProcessStat, 0, cfg.MaxPerMessage))
			assert.Len(t, chunkedStat, tc.expectedChunks, "Test: [%s], expected stats chunks: %d, found stats chunks: %d", tc.name, tc.expectedChunks, len(chunkedStat))
			total = 0
			for _, c := range chunkedStat {
				total += len(c)
			}
			assert.Equal(t, total, tc.expectedTotal, "Test: [%s], expected stats total: %d, found stats total: %d", tc.name, tc.expectedTotal, total)
		})
	}
}

func TestProcessBlacklisting(t *testing.T) {
	cfg := config.NewDefaultAgentConfig()

	for _, tc := range []struct {
		name      string
		blacklist []string
		process   *ProcessCommon
		expected  bool
	}{
		{
			name:      "Should filter process based on Blacklist",
			blacklist: []string{"process-name"},
			process: &ProcessCommon{
				Pid: 1,
				Command: &model.Command{
					Args:   []string{"process-name", "arguments"},
					Cwd:    "this/working/directory",
					Root:   "",
					OnDisk: false,
					Exe:    "path/to/executable",
				},
			},
			expected: false,
		},
		{
			name:      "Should filter process with empty arguments",
			blacklist: []string{},
			process: &ProcessCommon{
				Pid: 1,
				Command: &model.Command{
					Args:   []string{},
					Cwd:    "this/working/directory",
					Root:   "",
					OnDisk: false,
					Exe:    "path/to/executable",
				},
			},
			expected: false,
		},
		{
			name:      "Should filter unknown process without arguments or exe",
			blacklist: []string{},
			process: &ProcessCommon{
				Pid: 1,
				Command: &model.Command{
					Args:   []string{},
					Cwd:    "this/working/directory",
					Root:   "",
					OnDisk: false,
					Exe:    "",
				},
			},
			expected: false,
		},
		{
			name:      "Should not filter process with arguments that does not match a pattern in the blacklist",
			blacklist: []string{"non-matching-pattern"},
			process: &ProcessCommon{
				Pid: 1,
				Command: &model.Command{
					Args:   []string{"some", "args"},
					Cwd:    "this/working/directory",
					Root:   "",
					OnDisk: false,
					Exe:    "",
				},
			},
			expected: true,
		},
	} {
		t.Run(tc.name, func(t *testing.T) {
			bl := make([]*regexp.Regexp, 0, len(tc.blacklist))
			for _, s := range tc.blacklist {
				bl = append(bl, regexp.MustCompile(s))
			}
			cfg.Blacklist = bl

			filter := keepProcess(cfg)(tc.process)
			assert.Equal(t, tc.expected, filter, "Test: [%s], expected filter: %t, found filter: %t", tc.name, tc.expected, filter)
		})
	}
}

func TestProcessInclusions(t *testing.T) {
	type Tags = map[string]struct{}
	for _, tc := range []struct {
		name                        string
		processes                   []*ProcessCommon
		amountTopCPUPercentageUsage int
		cpuPercentageUsageThreshold int
		amountTopIOReadUsage        int
		amountTopIOWriteUsage       int
		amountTopMemoryUsage        int
		memoryUsageThreshold        int
		expectedPidsTags            []struct {
			Pid  int
			Tags Tags
		}
		totalCPUpercentage float32
		totalMemory        uint64
	}{
		{
			name: "Should return the correct top resource using processes",
			processes: []*ProcessCommon{
				{
					Pid:    1,
					CPU:    &model.CPUStat{TotalPct: 0},
					IOStat: &model.IOStat{ReadRate: 0, WriteRate: 0},
					Memory: &model.MemoryStat{Rss: 20},
				},
				{
					Pid:    2,
					CPU:    &model.CPUStat{TotalPct: 0},
					IOStat: &model.IOStat{ReadRate: 0, WriteRate: 0},
					Memory: &model.MemoryStat{Rss: 80},
				},
				{
					Pid:    3,
					CPU:    &model.CPUStat{TotalPct: 50},
					IOStat: &model.IOStat{ReadRate: 0, WriteRate: 0},
					Memory: &model.MemoryStat{Rss: 0},
				},
				{
					Pid:    4,
					CPU:    &model.CPUStat{TotalPct: 80},
					IOStat: &model.IOStat{ReadRate: 0, WriteRate: 0},
					Memory: &model.MemoryStat{Rss: 0},
				},
				{
					Pid:    5,
					CPU:    &model.CPUStat{TotalPct: 0},
					IOStat: &model.IOStat{ReadRate: 10, WriteRate: 0},
					Memory: &model.MemoryStat{Rss: 0},
				},
				{
					Pid:    6,
					CPU:    &model.CPUStat{TotalPct: 0},
					IOStat: &model.IOStat{ReadRate: 50, WriteRate: 0},
					Memory: &model.MemoryStat{Rss: 0},
				},
				{
					Pid:    7,
					CPU:    &model.CPUStat{TotalPct: 0},
					IOStat: &model.IOStat{ReadRate: 0, WriteRate: 50},
					Memory: &model.MemoryStat{Rss: 0},
				},
				{
					Pid:    8,
					CPU:    &model.CPUStat{TotalPct: 0},
					IOStat: &model.IOStat{ReadRate: 0, WriteRate: 80},
					Memory: &model.MemoryStat{Rss: 0},
				},
			},
			amountTopCPUPercentageUsage: 1,
			cpuPercentageUsageThreshold: 20,
			amountTopIOReadUsage:        1,
			amountTopIOWriteUsage:       1,
			amountTopMemoryUsage:        1,
			memoryUsageThreshold:        35,
			expectedPidsTags: []struct {
				Pid  int
				Tags Tags
			}{
				{2, map[string]struct{}{TopMemory: {}}},
				{4, map[string]struct{}{TopCPU: {}}},
				{6, map[string]struct{}{TopIORead: {}}},
				{8, map[string]struct{}{TopIOWrite: {}}},
			},
			totalCPUpercentage: 25,
			totalMemory:        40,
		},
		{
			name: "Should independently return the process which consumed the most resources for each of the categories",
			processes: []*ProcessCommon{
				{
					Pid:    1,
					CPU:    &model.CPUStat{TotalPct: 100},
					IOStat: &model.IOStat{ReadRate: 100, WriteRate: 100},
					Memory: &model.MemoryStat{Rss: 100},
				},
				{
					Pid:    2,
					CPU:    &model.CPUStat{TotalPct: 0},
					IOStat: &model.IOStat{ReadRate: 0, WriteRate: 0},
					Memory: &model.MemoryStat{Rss: 80},
				},
				{
					Pid:    3,
					CPU:    &model.CPUStat{TotalPct: 50},
					IOStat: &model.IOStat{ReadRate: 0, WriteRate: 0},
					Memory: &model.MemoryStat{Rss: 0},
				},
				{
					Pid:    4,
					CPU:    &model.CPUStat{TotalPct: 80},
					IOStat: &model.IOStat{ReadRate: 0, WriteRate: 0},
					Memory: &model.MemoryStat{Rss: 0},
				},
				{
					Pid:    5,
					CPU:    &model.CPUStat{TotalPct: 0},
					IOStat: &model.IOStat{ReadRate: 10, WriteRate: 0},
					Memory: &model.MemoryStat{Rss: 0},
				},
				{
					Pid:    6,
					CPU:    &model.CPUStat{TotalPct: 0},
					IOStat: &model.IOStat{ReadRate: 50, WriteRate: 0},
					Memory: &model.MemoryStat{Rss: 0},
				},
				{
					Pid:    7,
					CPU:    &model.CPUStat{TotalPct: 0},
					IOStat: &model.IOStat{ReadRate: 0, WriteRate: 50},
					Memory: &model.MemoryStat{Rss: 0},
				},
				{
					Pid:    8,
					CPU:    &model.CPUStat{TotalPct: 0},
					IOStat: &model.IOStat{ReadRate: 0, WriteRate: 80},
					Memory: &model.MemoryStat{Rss: 0},
				},
			},
			amountTopCPUPercentageUsage: 1,
			cpuPercentageUsageThreshold: 20,
			amountTopIOReadUsage:        1,
			amountTopIOWriteUsage:       1,
			amountTopMemoryUsage:        1,
			memoryUsageThreshold:        35,
			expectedPidsTags: []struct {
<<<<<<< HEAD
				int
				Tags
			}{{1, []string{TopCPU, TopIORead, TopIOWrite, TopMemory}}},
=======
				Pid  int
				Tags Tags
			}{{1, map[string]struct{}{TopMemory: {}, TopCPU: {}, TopIORead: {}, TopIOWrite: {}}}},
>>>>>>> 81c9036c
			totalCPUpercentage: 25,
			totalMemory:        40,
		},
		{
			name: "Should not return CPU / Memory top consuming processes when the thresholds are not exceeded",
			processes: []*ProcessCommon{
				{
					Pid:    1,
					CPU:    &model.CPUStat{TotalPct: 0},
					IOStat: &model.IOStat{ReadRate: 0, WriteRate: 0},
					Memory: &model.MemoryStat{Rss: 20},
				},
				{
					Pid:    2,
					CPU:    &model.CPUStat{TotalPct: 0},
					IOStat: &model.IOStat{ReadRate: 0, WriteRate: 0},
					Memory: &model.MemoryStat{Rss: 80},
				},
				{
					Pid:    3,
					CPU:    &model.CPUStat{TotalPct: 50},
					IOStat: &model.IOStat{ReadRate: 0, WriteRate: 0},
					Memory: &model.MemoryStat{Rss: 0},
				},
				{
					Pid:    4,
					CPU:    &model.CPUStat{TotalPct: 80},
					IOStat: &model.IOStat{ReadRate: 0, WriteRate: 0},
					Memory: &model.MemoryStat{Rss: 0},
				},
				{
					Pid:    5,
					CPU:    &model.CPUStat{TotalPct: 0},
					IOStat: &model.IOStat{ReadRate: 10, WriteRate: 0},
					Memory: &model.MemoryStat{Rss: 0},
				},
				{
					Pid:    6,
					CPU:    &model.CPUStat{TotalPct: 0},
					IOStat: &model.IOStat{ReadRate: 50, WriteRate: 0},
					Memory: &model.MemoryStat{Rss: 0},
				},
				{
					Pid:    7,
					CPU:    &model.CPUStat{TotalPct: 0},
					IOStat: &model.IOStat{ReadRate: 0, WriteRate: 50},
					Memory: &model.MemoryStat{Rss: 0},
				},
				{
					Pid:    8,
					CPU:    &model.CPUStat{TotalPct: 0},
					IOStat: &model.IOStat{ReadRate: 0, WriteRate: 80},
					Memory: &model.MemoryStat{Rss: 0},
				},
			},
			amountTopCPUPercentageUsage: 1,
			cpuPercentageUsageThreshold: 20,
			amountTopIOReadUsage:        1,
			amountTopIOWriteUsage:       1,
			amountTopMemoryUsage:        1,
			memoryUsageThreshold:        35,
			expectedPidsTags: []struct {
				Pid  int
				Tags Tags
			}{
				{6, map[string]struct{}{TopIORead: {}}},
				{8, map[string]struct{}{TopIOWrite: {}}},
			},
			totalCPUpercentage: 10,
			totalMemory:        10,
		},
	} {
		t.Run(tc.name, func(t *testing.T) {
			cfg := config.NewDefaultAgentConfig()
			cfg.AmountTopCPUPercentageUsage = tc.amountTopCPUPercentageUsage
			cfg.CPUPercentageUsageThreshold = tc.cpuPercentageUsageThreshold
			cfg.AmountTopIOReadUsage = tc.amountTopIOReadUsage
			cfg.AmountTopIOWriteUsage = tc.amountTopIOWriteUsage
			cfg.AmountTopMemoryUsage = tc.amountTopMemoryUsage
			cfg.MemoryUsageThreshold = tc.memoryUsageThreshold
			maxTopProcesses := cfg.AmountTopCPUPercentageUsage + cfg.AmountTopIOReadUsage + cfg.AmountTopIOWriteUsage + cfg.AmountTopMemoryUsage

			processInclusions := getProcessInclusions(tc.processes, cfg, tc.totalCPUpercentage, tc.totalMemory)
			assert.True(t, len(processInclusions) <= maxTopProcesses, fmt.Sprintf("Way too many top processes reported: %d > %d", len(processInclusions), maxTopProcesses))

			for _, proc := range processInclusions {
				sort.Strings(proc.Tags)
				pidTags := struct {
					Pid  int
					Tags Tags
				}{int(proc.Pid), deriveSet(proc.Tags)}
				assert.Contains(t, tc.expectedPidsTags, pidTags, fmt.Sprintf("Expected pids/tags: %v, found pid/tag: %v", tc.expectedPidsTags, pidTags))
			}
		})
	}
}

func TestBuildIncrementProcesses(t *testing.T) {
	pLast := []*model.Process{
		makeProcess(1),
		makeTaggedProcess(2, []string{"tag"}),
		makeTaggedProcess(3, []string{"oldtag"}),
	}
	pNow := []*model.Process{
		makeTaggedProcess(2, []string{"tag"}),
		makeTaggedProcess(3, []string{"newtag"}),
		makeProcess(4),
	}

	commands := buildIncrement(pNow, []*model.Container{}, buildProcState(pLast), make(map[string]*model.Container))

	expected := []*model.CollectorCommand{
		&model.CollectorCommand{
			Command: &model.CollectorCommand_UpdateProcessMetrics{
				UpdateProcessMetrics: makeTaggedProcess(2, []string{"tag"}),
			},
		},
		&model.CollectorCommand{
			Command: &model.CollectorCommand_UpdateProcess{
				UpdateProcess: makeTaggedProcess(3, []string{"newtag"}),
			},
		},
		&model.CollectorCommand{
			Command: &model.CollectorCommand_UpdateProcess{
				UpdateProcess: makeProcess(4),
			},
		},
		&model.CollectorCommand{
			Command: &model.CollectorCommand_DeleteProcess{
				DeleteProcess: makeProcess(1),
			},
		},
	}

	assert.Equal(t, len(expected), len(commands))

	for i := 0; i < len(expected); i++ {
		assert.EqualValues(t, expected[i], commands[i])
	}
}

func TestBuildIncrementContainers(t *testing.T) {
	cLast := []*model.Container{
		makeModelContainer("1"),
		makeTaggedModelContainer("2", []string{"tag"}),
		makeTaggedModelContainer("3", []string{"oldtag"}),
	}
	cNow := []*model.Container{
		makeTaggedModelContainer("2", []string{"tag"}),
		makeTaggedModelContainer("3", []string{"newtag"}),
		makeModelContainer("4"),
	}

	commands := buildIncrement([]*model.Process{}, cNow, make(map[int32]*model.Process), buildCtrState(cLast))

	expected := []*model.CollectorCommand{
		&model.CollectorCommand{
			Command: &model.CollectorCommand_UpdateContainerMetrics{
				UpdateContainerMetrics: makeTaggedModelContainer("2", []string{"tag"}),
			},
		},
		&model.CollectorCommand{
			Command: &model.CollectorCommand_UpdateContainer{
				UpdateContainer: makeTaggedModelContainer("3", []string{"newtag"}),
			},
		},
		&model.CollectorCommand{
			Command: &model.CollectorCommand_UpdateContainer{
				UpdateContainer: makeModelContainer("4"),
			},
		},
		&model.CollectorCommand{
			Command: &model.CollectorCommand_DeleteContainer{
				DeleteContainer: makeModelContainer("1"),
			},
		},
	}

	assert.Equal(t, len(expected), len(commands))

	for i := 0; i < len(expected); i++ {
		assert.EqualValues(t, expected[i], commands[i])
	}
}

func TestBuildIncrementContainerPrecedeProcesses(t *testing.T) {
	cNow := []*model.Container{
		makeModelContainer("1"),
	}

	pNow := []*model.Process{
		makeProcess(1),
	}

	commands := buildIncrement(pNow, cNow, make(map[int32]*model.Process), make(map[string]*model.Container))

	expected := []*model.CollectorCommand{
		&model.CollectorCommand{
			Command: &model.CollectorCommand_UpdateContainer{
				UpdateContainer: makeModelContainer("1"),
			},
		},
		&model.CollectorCommand{
			Command: &model.CollectorCommand_UpdateProcess{
				UpdateProcess: makeProcess(1),
			},
		},
	}

	assert.Equal(t, len(expected), len(commands))

	for i := 0; i < len(expected); i++ {
		assert.EqualValues(t, expected[i], commands[i])
	}
}

func TestProcessFormatting(t *testing.T) {
	pNow := []*process.FilledProcess{
		// generic processes
		makeProcessWithResource(1, "git clone google.com", 0, 0, 0, 0, 0),
		makeProcessWithResource(2, "mine-bitcoins -all -x", 0, 0, 0, 0, 0),
		makeProcessWithResource(3, "datadog-process-agent -ddconfig datadog.conf", 0, 0, 0, 0, 0),
		makeProcessWithResource(4, "foo -bar -bim", 0, 0, 0, 0, 0),
		// resource intensive processes
		// cpu resource intensive processes
		makeProcessWithResource(5, "cpu resource process 1", 0, 0, 0, 20, 20),
		makeProcessWithResource(6, "cpu resource process 2", 0, 0, 0, 35, 60),
		makeProcessWithResource(7, "cpu resource process 3", 0, 0, 0, 11, 15),
		makeProcessWithResource(8, "cpu resource process 4", 0, 0, 0, 26, 12),
		makeProcessWithResource(9, "cpu resource process 5", 0, 0, 0, 21, 16),
		// memory resource intensive processes
		makeProcessWithResource(10, "memory resource process 1", 50, 0, 0, 0, 0),
		makeProcessWithResource(11, "memory resource process 2", 150, 0, 0, 0, 0),
		makeProcessWithResource(12, "memory resource process 3", 100, 0, 0, 0, 0),
		makeProcessWithResource(13, "memory resource process 4", 200, 0, 0, 0, 0),
		// read io resource intensive processes
		makeProcessWithResource(14, "read io resource process 1", 0, 80, 0, 0, 0),
		makeProcessWithResource(15, "read io resource process 2", 0, 40, 0, 0, 0),
		makeProcessWithResource(16, "read io resource process 3", 0, 120, 0, 0, 0),
		makeProcessWithResource(17, "read io resource process 4", 0, 90, 0, 0, 0),
		// write io resource intensive processes
		makeProcessWithResource(18, "write io resource process 1", 0, 0, 20, 0, 0),
		makeProcessWithResource(19, "write io resource process 2", 0, 0, 60, 0, 0),
		makeProcessWithResource(20, "write io resource process 3", 0, 0, 80, 0, 0),
		makeProcessWithResource(21, "write io resource process 4", 0, 0, 70, 0, 0),
	}
	pLast := []*process.FilledProcess{
		// generic processes
		makeProcessWithResource(1, "git clone google.com", 0, 0, 0, 0, 0),
		makeProcessWithResource(2, "mine-bitcoins -all -x", 0, 0, 0, 0, 0),
		makeProcessWithResource(3, "datadog-process-agent -ddconfig datadog.conf", 0, 0, 0, 0, 0),
		makeProcessWithResource(4, "foo -bar -bim", 0, 0, 0, 0, 0),
		// resource intensive processes
		// cpu resource intensive processes
		makeProcessWithResource(5, "cpu resource process 1", 0, 0, 0, 4, 10),
		makeProcessWithResource(6, "cpu resource process 2", 0, 0, 0, 4, 10),
		makeProcessWithResource(7, "cpu resource process 3", 0, 0, 0, 4, 10),
		makeProcessWithResource(8, "cpu resource process 4", 0, 0, 0, 4, 10),
		makeProcessWithResource(9, "cpu resource process 5", 0, 0, 0, 4, 10),
		// memory resource intensive processes
		makeProcessWithResource(10, "memory resource process 1", 50, 0, 0, 0, 0),
		makeProcessWithResource(11, "memory resource process 2", 150, 0, 0, 0, 0),
		makeProcessWithResource(12, "memory resource process 3", 100, 0, 0, 0, 0),
		makeProcessWithResource(13, "memory resource process 4", 200, 0, 0, 0, 0),
		// read io resource intensive processes
		makeProcessWithResource(14, "read io resource process 1", 0, 10, 0, 0, 0),
		makeProcessWithResource(15, "read io resource process 2", 0, 10, 0, 0, 0),
		makeProcessWithResource(16, "read io resource process 3", 0, 10, 0, 0, 0),
		makeProcessWithResource(17, "read io resource process 4", 0, 10, 0, 0, 0),
		// write io resource intensive processes
		makeProcessWithResource(18, "write io resource process 1", 0, 0, 10, 0, 0),
		makeProcessWithResource(19, "write io resource process 2", 0, 0, 10, 0, 0),
		makeProcessWithResource(20, "write io resource process 3", 0, 0, 10, 0, 0),
		makeProcessWithResource(21, "write io resource process 4", 0, 0, 10, 0, 0),
	}
	containers := []*containers.Container{}
	lastRun := time.Now().Add(-5 * time.Second)
	syst1, syst2 := cpu.TimesStat{
		User: 10, System: 20, Nice: 0, Iowait: 0, Irq: 0, Softirq: 0, Steal: 0, Guest: 0,
		GuestNice: 0, Idle: 0, Stolen: 0,
	}, cpu.TimesStat{
		User: 20, System: 40, Nice: 0, Iowait: 0, Irq: 0, Softirq: 0, Steal: 0, Guest: 0,
		GuestNice: 0, Idle: 0, Stolen: 0,
	}

	for i, tc := range []struct {
		name                        string
		cur, last                   []*process.FilledProcess
		maxSize                     int
		blacklist                   []string
		expectedTotal               int
		expectedChunks              int
		amountTopCPUPercentageUsage int
		amountTopIOReadUsage        int
		amountTopIOWriteUsage       int
		amountTopMemoryUsage        int
		expectedPids                []int32
	}{
		{
			name:						 "Expects all the processes to be present and chunked into 3 processes per chunk",
			cur:                         pNow,
			last:                        pLast,
			maxSize:                     3,
			blacklist:                   []string{},
			expectedTotal:               21,
			expectedChunks:              7,
			amountTopCPUPercentageUsage: 2,
			amountTopIOReadUsage:        2,
			amountTopIOWriteUsage:       2,
			amountTopMemoryUsage:        2,
			expectedPids:                []int32{1, 2, 3, 4, 5, 6, 7, 8, 9, 10, 11, 12, 13, 14, 15, 16, 17, 18, 19, 20, 21},
		},
		{
			name:						 "Expects all the processes not listed in the blacklist to be present as well as the top resource consuming processes regardless of whether they are blacklisted or not",
			cur:                         pNow,
			last:                        pLast,
			maxSize:                     3,
			blacklist:                   []string{"resource process"},
			expectedTotal:               12,
			expectedChunks:              4,
			amountTopCPUPercentageUsage: 2,
			amountTopIOReadUsage:        2,
			amountTopIOWriteUsage:       2,
			amountTopMemoryUsage:        2,
			expectedPids:                []int32{1, 2, 3, 4, 5, 6, 11, 13, 16, 17, 20, 21},
		},
		{
			name:						 "Expects all the top resource consuming process only to be present in a single chunk",
			cur:                         pNow,
			last:                        pLast,
			maxSize:                     7,
			blacklist:                   []string{"resource process", "git", "datadog", "foo", "mine"},
			expectedTotal:               7,
			expectedChunks:              1,
			amountTopCPUPercentageUsage: 2,
			amountTopIOReadUsage:        1,
			amountTopIOWriteUsage:       1,
			amountTopMemoryUsage:        3,
			expectedPids:                []int32{5, 6, 11, 12, 13, 16, 20},
		},
	} {
		t.Run(tc.name, func(t *testing.T) {
			cfg := config.NewDefaultAgentConfig()

			bl := make([]*regexp.Regexp, 0, len(tc.blacklist))
			for _, s := range tc.blacklist {
				bl = append(bl, regexp.MustCompile(s))
			}
			cfg.Blacklist = bl
			cfg.MaxPerMessage = tc.maxSize

			cfg.AmountTopCPUPercentageUsage = tc.amountTopCPUPercentageUsage
			cfg.AmountTopMemoryUsage = tc.amountTopMemoryUsage
			cfg.AmountTopIOReadUsage = tc.amountTopIOReadUsage
			cfg.AmountTopIOWriteUsage = tc.amountTopIOWriteUsage

			cur := make(map[int32]*process.FilledProcess)
			for _, c := range tc.cur {
				c.CpuTime.Timestamp = 60*100 //in Windows uses CpuTime.Timestamp set to now in nanos
				cur[c.Pid] = c
			}
			last := make(map[int32]*process.FilledProcess)
			for _, c := range tc.last {
				c.CpuTime.Timestamp = 30*100 //in Windows uses CpuTime.Timestamp set to now in nanos
				last[c.Pid] = c
			}

<<<<<<< HEAD
		chunked := chunkProcesses(fmtProcesses(cfg, cur, last, containers, syst2, syst1, lastRun), cfg.MaxPerMessage, make([][]*model.Process, 0))
		assert.Len(t, chunked, tc.expectedChunks, "len %d", i)
		total := 0
		pids := make([]int32, 0)
		for _, c := range chunked {
			total += len(c)
			for _, proc := range c {
				pids = append(pids, proc.Pid)
=======
			chunked := fmtProcesses(cfg, cur, last, containers, syst2, syst1, lastRun)
			assert.Len(t, chunked, tc.expectedChunks, "len %d", i)
			total := 0
			pids := make([]int32, 0)
			for _, c := range chunked {
				total += len(c)
				for _, proc := range c {
					pids = append(pids, proc.Pid)
				}
>>>>>>> 81c9036c
			}
			assert.Equal(t, tc.expectedTotal, total, "total test %d", i)
			sort.Slice(pids, func(i, j int) bool {
				return pids[i] < pids[j]
			})
			assert.Equal(t, tc.expectedPids, pids, "expected pIds: %v, found pIds: %v", tc.expectedPids, pids)

			chunkedStat := fmtProcessStats(cfg, cur, last, containers, syst2, syst1, lastRun)
			assert.Len(t, chunkedStat, tc.expectedChunks, "len stat %d", i)
			total = 0
			pids = make([]int32, 0)
			for _, c := range chunkedStat {
				total += len(c)
				for _, proc := range c {
					pids = append(pids, proc.Pid)
				}
			}
			assert.Equal(t, tc.expectedTotal, total, "total stat test %d", i)
			sort.Slice(pids, func(i, j int) bool {
				return pids[i] < pids[j]
			})
			assert.Equal(t, tc.expectedPids, pids, "expected pIds: %v, found pIds: %v", tc.expectedPids, pids)
		})
	}
}

func TestPercentCalculation(t *testing.T) {
	// Capping at NUM CPU * 100 if we get odd values for delta-{Proc,Time}
	assert.True(t, floatEquals(calculatePct(100, 50, 1), 100))

	// Zero deltaTime case
	assert.True(t, floatEquals(calculatePct(100, 0, 8), 0.0))

	assert.True(t, floatEquals(calculatePct(0, 8.08, 8), 0.0))
	if runtime.GOOS != "windows" {
		assert.True(t, floatEquals(calculatePct(100, 200, 2), 100))
		assert.True(t, floatEquals(calculatePct(0.04, 8.08, 8), 3.960396))
		assert.True(t, floatEquals(calculatePct(1.09, 8.08, 8), 107.920792))
	}
}

func TestRateCalculation(t *testing.T) {
	now := time.Now()
	prev := now.Add(-1 * time.Second)
	var empty time.Time
	assert.True(t, floatEquals(calculateRate(5, 1, prev), 4))
	assert.True(t, floatEquals(calculateRate(5, 1, prev.Add(-2*time.Second)), float32(1.33333333)))
	assert.True(t, floatEquals(calculateRate(5, 1, now), 0))
	assert.True(t, floatEquals(calculateRate(5, 0, prev), 0))
	assert.True(t, floatEquals(calculateRate(5, 1, empty), 0))
}

func floatEquals(a, b float32) bool {
	var e float32 = 0.00000001 // Difference less than some epsilon
	return a-b < e && b-a < e
}<|MERGE_RESOLUTION|>--- conflicted
+++ resolved
@@ -385,15 +385,9 @@
 			amountTopMemoryUsage:        1,
 			memoryUsageThreshold:        35,
 			expectedPidsTags: []struct {
-<<<<<<< HEAD
-				int
-				Tags
-			}{{1, []string{TopCPU, TopIORead, TopIOWrite, TopMemory}}},
-=======
 				Pid  int
 				Tags Tags
 			}{{1, map[string]struct{}{TopMemory: {}, TopCPU: {}, TopIORead: {}, TopIOWrite: {}}}},
->>>>>>> 81c9036c
 			totalCPUpercentage: 25,
 			totalMemory:        40,
 		},
@@ -693,7 +687,7 @@
 		expectedPids                []int32
 	}{
 		{
-			name:						 "Expects all the processes to be present and chunked into 3 processes per chunk",
+			name:                        "Expects all the processes to be present and chunked into 3 processes per chunk",
 			cur:                         pNow,
 			last:                        pLast,
 			maxSize:                     3,
@@ -707,7 +701,7 @@
 			expectedPids:                []int32{1, 2, 3, 4, 5, 6, 7, 8, 9, 10, 11, 12, 13, 14, 15, 16, 17, 18, 19, 20, 21},
 		},
 		{
-			name:						 "Expects all the processes not listed in the blacklist to be present as well as the top resource consuming processes regardless of whether they are blacklisted or not",
+			name:                        "Expects all the processes not listed in the blacklist to be present as well as the top resource consuming processes regardless of whether they are blacklisted or not",
 			cur:                         pNow,
 			last:                        pLast,
 			maxSize:                     3,
@@ -721,7 +715,7 @@
 			expectedPids:                []int32{1, 2, 3, 4, 5, 6, 11, 13, 16, 17, 20, 21},
 		},
 		{
-			name:						 "Expects all the top resource consuming process only to be present in a single chunk",
+			name:                        "Expects all the top resource consuming process only to be present in a single chunk",
 			cur:                         pNow,
 			last:                        pLast,
 			maxSize:                     7,
@@ -752,26 +746,16 @@
 
 			cur := make(map[int32]*process.FilledProcess)
 			for _, c := range tc.cur {
-				c.CpuTime.Timestamp = 60*100 //in Windows uses CpuTime.Timestamp set to now in nanos
+				c.CpuTime.Timestamp = 60 * 100 //in Windows uses CpuTime.Timestamp set to now in nanos
 				cur[c.Pid] = c
 			}
 			last := make(map[int32]*process.FilledProcess)
 			for _, c := range tc.last {
-				c.CpuTime.Timestamp = 30*100 //in Windows uses CpuTime.Timestamp set to now in nanos
+				c.CpuTime.Timestamp = 30 * 100 //in Windows uses CpuTime.Timestamp set to now in nanos
 				last[c.Pid] = c
 			}
 
-<<<<<<< HEAD
-		chunked := chunkProcesses(fmtProcesses(cfg, cur, last, containers, syst2, syst1, lastRun), cfg.MaxPerMessage, make([][]*model.Process, 0))
-		assert.Len(t, chunked, tc.expectedChunks, "len %d", i)
-		total := 0
-		pids := make([]int32, 0)
-		for _, c := range chunked {
-			total += len(c)
-			for _, proc := range c {
-				pids = append(pids, proc.Pid)
-=======
-			chunked := fmtProcesses(cfg, cur, last, containers, syst2, syst1, lastRun)
+			chunked := chunkProcesses(fmtProcesses(cfg, cur, last, containers, syst2, syst1, lastRun), cfg.MaxPerMessage, make([][]*model.Process, 0))
 			assert.Len(t, chunked, tc.expectedChunks, "len %d", i)
 			total := 0
 			pids := make([]int32, 0)
@@ -780,7 +764,6 @@
 				for _, proc := range c {
 					pids = append(pids, proc.Pid)
 				}
->>>>>>> 81c9036c
 			}
 			assert.Equal(t, tc.expectedTotal, total, "total test %d", i)
 			sort.Slice(pids, func(i, j int) bool {
