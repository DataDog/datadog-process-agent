// +build linux

package checks

import (
	"runtime"
	"time"

	"github.com/DataDog/datadog-agent/pkg/tagger"
	"github.com/DataDog/datadog-agent/pkg/util/containers"
	log "github.com/cihub/seelog"

	"github.com/DataDog/datadog-agent/pkg/util/containers/metrics"
	"github.com/DataDog/datadog-process-agent/config"
	"github.com/DataDog/datadog-process-agent/model"
	"github.com/DataDog/datadog-process-agent/statsd"
	"github.com/DataDog/datadog-process-agent/util"
)

// Container is a singleton ContainerCheck.
var Container = &ContainerCheck{}

// ContainerCheck is a check that returns container metadata and stats.
type ContainerCheck struct {
	sysInfo   *model.SystemInfo
	lastRates map[string]util.ContainerRateMetrics
	lastRun   time.Time
}

// Init initializes a ContainerCheck instance.
func (c *ContainerCheck) Init(cfg *config.AgentConfig, info *model.SystemInfo) {
	c.sysInfo = info
}

// Name returns the name of the ProcessCheck.
func (c *ContainerCheck) Name() string { return "container" }

// Endpoint returns the endpoint where this check is submitted.
func (c *ContainerCheck) Endpoint() string { return "/api/v1/container" }

// RealTime indicates if this check only runs in real-time mode.
func (c *ContainerCheck) RealTime() bool { return false }

// Run runs the ContainerCheck to collect a list of running ctrList and the
// stats for each container.
func (c *ContainerCheck) Run(cfg *config.AgentConfig, groupID int32) ([]model.MessageBody, error) {
	start := time.Now()
	ctrList, err := util.GetContainers()
	if err != nil {
		return nil, err
	}

	// End check early if this is our first run.
	if c.lastRates == nil {
		c.lastRates = util.ExtractContainerRateMetric(ctrList)
		c.lastRun = time.Now()
		return nil, nil
	}

	groupSize := len(ctrList) / cfg.MaxPerMessage
	if len(ctrList) != cfg.MaxPerMessage*groupSize {
		groupSize++
	}
	chunked := chunkContainers(ctrList, c.lastRates, c.lastRun, groupSize, cfg.MaxPerMessage)
	messages := make([]model.MessageBody, 0, groupSize)
	totalContainers := float64(0)
	for i := 0; i < groupSize; i++ {
		totalContainers += float64(len(chunked[i]))
		messages = append(messages, &model.CollectorContainer{
			HostName:   cfg.HostName,
			Info:       c.sysInfo,
			Containers: chunked[i],
			GroupId:    groupID,
			GroupSize:  int32(groupSize),
		})
	}

	c.lastRates = util.ExtractContainerRateMetric(ctrList)
	c.lastRun = time.Now()

	statsd.Client.Gauge("datadog.process.containers.host_count", totalContainers, []string{}, 1)
	log.Debugf("collected %d containers in %s", int(totalContainers), time.Now().Sub(start))
	return messages, nil
}

<<<<<<< HEAD
// fmtContainers loops through container list and converts them to a list of container objects
func fmtContainers(ctrList []*containers.Container, lastRates map[string]util.ContainerRateMetrics, lastRun time.Time) []*model.Container {
	containers := make([]*model.Container, 0, len(ctrList))
=======
// fmtContainers formats and chunks the ctrList into a slice of chunks using a specific
// number of chunks. len(result) MUST EQUAL chunks.
func fmtContainers(ctrList []*containers.Container, lastRates map[string]util.ContainerRateMetrics, lastRun time.Time, chunks int) [][]*model.Container {
	perChunk := (len(ctrList) / chunks) + 1
	chunked := make([][]*model.Container, chunks)
	chunk := make([]*model.Container, 0, perChunk)
	i := 0
>>>>>>> 6fe361fc
	for _, ctr := range ctrList {
		lastCtr, ok := lastRates[ctr.ID]
		if !ok {
			// Set to an empty container so rate calculations work and use defaults.
			lastCtr = util.NullContainerRates
		}

		// Just in case the container is found, but refs are nil
		ctr = fillNilContainer(ctr)
		lastCtr = fillNilRates(lastCtr)

		ifStats := ctr.Network.SumInterfaces()
		cpus := runtime.NumCPU()
		sys2, sys1 := ctr.CPU.SystemUsage, lastCtr.CPU.SystemUsage

		// Retrieves metadata tags
		tags, err := tagger.Tag(ctr.EntityID, true)
		if err != nil {
			log.Errorf("unable to retrieve tags for container: %s", err)
			tags = []string{}
		}

		containers = append(containers, &model.Container{
			Id:          ctr.ID,
			Type:        ctr.Type,
			CpuLimit:    float32(ctr.CPULimit),
			UserPct:     calculateCtrPct(ctr.CPU.User, lastCtr.CPU.User, sys2, sys1, cpus, lastRun),
			SystemPct:   calculateCtrPct(ctr.CPU.System, lastCtr.CPU.System, sys2, sys1, cpus, lastRun),
			TotalPct:    calculateCtrPct(ctr.CPU.User+ctr.CPU.System, lastCtr.CPU.User+lastCtr.CPU.System, sys2, sys1, cpus, lastRun),
			MemoryLimit: ctr.MemLimit,
			MemRss:      ctr.Memory.RSS,
			MemCache:    ctr.Memory.Cache,
			Created:     ctr.Created,
			State:       model.ContainerState(model.ContainerState_value[ctr.State]),
			Health:      model.ContainerHealth(model.ContainerHealth_value[ctr.Health]),
			Rbps:        calculateRate(ctr.IO.ReadBytes, lastCtr.IO.ReadBytes, lastRun),
			Wbps:        calculateRate(ctr.IO.WriteBytes, lastCtr.IO.WriteBytes, lastRun),
			NetRcvdPs:   calculateRate(ifStats.PacketsRcvd, lastCtr.NetworkSum.PacketsRcvd, lastRun),
			NetSentPs:   calculateRate(ifStats.PacketsSent, lastCtr.NetworkSum.PacketsSent, lastRun),
			NetRcvdBps:  calculateRate(ifStats.BytesRcvd, lastCtr.NetworkSum.BytesRcvd, lastRun),
			NetSentBps:  calculateRate(ifStats.BytesSent, lastCtr.NetworkSum.BytesSent, lastRun),
			Addresses:   convertAddressList(ctr),
			Started:     ctr.StartedAt,
			Tags:        tags,
		})
	}
	return containers
}

// chunkContainers formats and chunks the ctrList into a slice of chunks using a specific number of chunks.
func chunkContainers(ctrList []*containers.Container, lastRates map[string]util.ContainerRateMetrics, lastRun time.Time, chunks, perChunk int) [][]*model.Container {
	chunked := make([][]*model.Container, 0, chunks)
	chunk := make([]*model.Container, 0, perChunk)

	containers := fmtContainers(ctrList, lastRates, lastRun)

	for _, ctr := range containers {
		chunk = append(chunk, ctr)
		if len(chunk) == perChunk {
			chunked = append(chunked, chunk)
			chunk = make([]*model.Container, 0, perChunk)
		}
	}
	if len(chunk) > 0 {
		chunked = append(chunked, chunk)
	}
	return chunked
}

// convertAddressList converts AddressList into process-agent ContainerNetworkAddress objects
func convertAddressList(ctr *containers.Container) []*model.ContainerAddr {
	addrs := make([]*model.ContainerAddr, 0, len(ctr.AddressList))
	for _, a := range ctr.AddressList {
		protocol := model.ConnectionType_tcp
		if a.Protocol == "UDP" {
			protocol = model.ConnectionType_udp
		}
		addrs = append(addrs, &model.ContainerAddr{
			Ip:       a.IP.String(),
			Port:     int32(a.Port),
			Protocol: protocol,
		})
	}
	return addrs
}

func calculateCtrPct(cur, prev, sys2, sys1 uint64, numCPU int, before time.Time) float32 {
	now := time.Now()
	diff := now.Unix() - before.Unix()
	if before.IsZero() || diff <= 0 {
		return 0
	}

	// Prevent uint underflows
	if prev > cur || sys1 > sys2 {
		return 0
	}

	// If we have system usage values then we need to calculate against those.
	// XXX: Right now this only applies to ECS collection
	if sys1 > 0 && sys2 > 0 && sys2 != sys1 {
		cpuDelta := float32(cur - prev)
		sysDelta := float32(sys2 - sys1)
		return (cpuDelta / sysDelta) * float32(numCPU) * 100
	}
	return float32(cur-prev) / float32(diff)
}

func fillNilContainer(ctr *containers.Container) *containers.Container {
	if ctr.CPU == nil {
		ctr.CPU = util.NullContainerRates.CPU
	}
	if ctr.IO == nil {
		ctr.IO = util.NullContainerRates.IO
	}
	if ctr.Network == nil {
		ctr.Network = util.NullContainerRates.Network
	}
	if ctr.Memory == nil {
		ctr.Memory = &metrics.CgroupMemStat{}
	}
	return ctr
}

func fillNilRates(rates util.ContainerRateMetrics) util.ContainerRateMetrics {
	r := &rates
	if rates.CPU == nil {
		r.CPU = util.NullContainerRates.CPU
	}
	if rates.IO == nil {
		r.IO = util.NullContainerRates.IO
	}
	if rates.NetworkSum == nil {
		r.NetworkSum = util.NullContainerRates.NetworkSum
	}
	return *r
}<|MERGE_RESOLUTION|>--- conflicted
+++ resolved
@@ -83,19 +83,9 @@
 	return messages, nil
 }
 
-<<<<<<< HEAD
 // fmtContainers loops through container list and converts them to a list of container objects
 func fmtContainers(ctrList []*containers.Container, lastRates map[string]util.ContainerRateMetrics, lastRun time.Time) []*model.Container {
 	containers := make([]*model.Container, 0, len(ctrList))
-=======
-// fmtContainers formats and chunks the ctrList into a slice of chunks using a specific
-// number of chunks. len(result) MUST EQUAL chunks.
-func fmtContainers(ctrList []*containers.Container, lastRates map[string]util.ContainerRateMetrics, lastRun time.Time, chunks int) [][]*model.Container {
-	perChunk := (len(ctrList) / chunks) + 1
-	chunked := make([][]*model.Container, chunks)
-	chunk := make([]*model.Container, 0, perChunk)
-	i := 0
->>>>>>> 6fe361fc
 	for _, ctr := range ctrList {
 		lastCtr, ok := lastRates[ctr.ID]
 		if !ok {
