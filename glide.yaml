package: github.com/DataDog/datadog-process-agent
import:
  - package: github.com/DataDog/datadog-agent
<<<<<<< HEAD
    vcs: git
    version: db/support_no_docker
    repo: git@github.com:DataDog/datadog-agent.git
  - package: github.com/DataDog/agent-payload
  - package: github.com/DataDog/gopsutil
    vcs: git
    version: db/add_windows_checks
=======
    version: f27f9c7a60207120c8ee50427d93a84050740a89
  - package: github.com/DataDog/agent-payload
    version: fb25fcedf155de94e762080a914adb5436d45b9c
>>>>>>> 29061fcb
    subpackages:
    - gogen
  - package: github.com/DataDog/gopsutil
    version: df069044fce2744779f4ba1fb60c12938b4f2951
  - package: github.com/shirou/gopsutil
    version: e30b7839cd6161b2fbef5f187377a345157abe04
  - package: github.com/DataDog/zstd
    version: 2bf71ec4836011b92dc78df3b9ace6b40e65f7df
  - package: github.com/cihub/seelog
    version: f561c5e57575bb1e0a2167028b7339b3a8d16fb4
  - package: github.com/gogo/protobuf
    version: d76fbc1373015ced59b43ac267f28d546b955683
    subpackages:
    - proto
  - package: github.com/go-ini/ini
    version: d3de07a94d22b4a0972deb4b96d790c2c0ce8333
  - package: github.com/ericchiang/k8s
    version: 860d64039a0d98e149452f9687f26eb3636d5038
  - package: github.com/DataDog/datadog-go
    version: a9c7a9896c1847c9cc2b068a2ae68e9d74540a5d
    subpackages:
    - statsd
testImport:
  - package: github.com/stretchr/testify
    subpackages:
    - assert
<|MERGE_RESOLUTION|>--- conflicted
+++ resolved
@@ -1,7 +1,6 @@
 package: github.com/DataDog/datadog-process-agent
 import:
   - package: github.com/DataDog/datadog-agent
-<<<<<<< HEAD
     vcs: git
     version: db/support_no_docker
     repo: git@github.com:DataDog/datadog-agent.git
@@ -9,11 +8,6 @@
   - package: github.com/DataDog/gopsutil
     vcs: git
     version: db/add_windows_checks
-=======
-    version: f27f9c7a60207120c8ee50427d93a84050740a89
-  - package: github.com/DataDog/agent-payload
-    version: fb25fcedf155de94e762080a914adb5436d45b9c
->>>>>>> 29061fcb
     subpackages:
     - gogen
   - package: github.com/DataDog/gopsutil
