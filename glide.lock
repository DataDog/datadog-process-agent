--- conflicted
+++ resolved
@@ -41,11 +41,7 @@
   subpackages:
   - gogen
 - name: github.com/DataDog/datadog-agent
-<<<<<<< HEAD
   version: 8ada167076cecdb9dc02f7ea3f4104ae3336ea89
-=======
-  version: f1d63c176a934c8b8aefa31e2c7d938b0e50e348
->>>>>>> 95863078
   subpackages:
   - cmd/agent/common/signals
   - pkg/collector/check
