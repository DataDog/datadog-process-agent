--- conflicted
+++ resolved
@@ -30,13 +30,8 @@
   else
     bin = "process-agent"
   end
-<<<<<<< HEAD
   go_build("github.com/StackVista/stackstate-process-agent/agent", {
     :cmd => "go build -a -o #{bin}",
-=======
-  go_build("github.com/DataDog/datadog-process-agent/agent", {
-    :cmd => "go build -o #{bin}",
->>>>>>> 24715644
     :race => ENV['GO_RACE'] == 'true',
     :add_build_vars => ENV['PROCESS_AGENT_ADD_BUILD_VARS'] != 'false',
     :static => ENV['PROCESS_AGENT_STATIC'] == 'true',
@@ -63,13 +58,8 @@
     bin = "process-agent.exe"
   else
     bin = "process-agent"
-<<<<<<< HEAD
   end    
   go_build("github.com/StackVista/stackstate-process-agent/agent", :cmd=> "go build -i -o $GOPATH/bin/#{bin}")
-=======
-  end
-  go_build("github.com/DataDog/datadog-process-agent/agent", :cmd=> "go build -i -o $GOPATH/bin/#{bin}")
->>>>>>> 24715644
 end
 
 desc "Test Datadog Process agent"
