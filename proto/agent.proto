--- conflicted
+++ resolved
@@ -353,17 +353,13 @@
 	// Monotonic counters
 	uint64 totalBytesSent = 13;
 	uint64 totalBytesReceived = 14;
-<<<<<<< HEAD
-
-	ConnectionDirection direction = 15;
-=======
 	uint32 totalRetransmits = 15;
 
 	// Relative counters since last check
 	uint64 lastBytesSent = 16;
 	uint64 lastBytesReceived = 17;
 	uint32 lastRetransmits = 18;
->>>>>>> 19f2dd65
+    ConnectionDirection direction = 19;
 }
 
 message Addr {
