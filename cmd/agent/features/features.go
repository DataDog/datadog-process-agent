--- conflicted
+++ resolved
@@ -1,12 +1,5 @@
 package features
 
-<<<<<<< HEAD
-const (
-	// IncrementalTopology bla bla
-	IncrementalTopology = "incremental-topology"
-	// HealthStates bla bla
-	HealthStates = "health-states"
-=======
 // FeatureID type ensures well-defined list of features in this file
 type FeatureID string
 
@@ -14,7 +7,7 @@
 const (
 	UpgradeToMultiMetrics FeatureID = "upgrade-to-multi-metrics"
 	IncrementalTopology   FeatureID = "incremental-topology"
->>>>>>> ae6d54c7
+	HealthStates          FeatureID = "health-states"
 )
 
 // Features Structure for describing features published by StackState
