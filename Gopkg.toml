--- conflicted
+++ resolved
@@ -1,10 +1,6 @@
 [[constraint]]
   name = "github.com/DataDog/datadog-agent"
-<<<<<<< HEAD
   revision = "bd4943d0a5d51bce4e43b7e86a2cab7076a543e1"
-=======
-  revision = "a5dbafed6d1550f1e43b79cc0c8b28718693f325"
->>>>>>> 6fe361fc
 
 [[constraint]]
   name = "github.com/DataDog/gopsutil"
