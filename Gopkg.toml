[[constraint]]
  name = "github.com/DataDog/datadog-agent"
<<<<<<< HEAD
  revision = "daf74af72a86be259561ce25c277a3d7a8d72830"
=======
  revision = "a5dbafed6d1550f1e43b79cc0c8b28718693f325"
>>>>>>> 60d42b90

[[constraint]]
  name = "github.com/DataDog/gopsutil"
  revision = "c8f74f1344dd41bc49ec4d3c2377c526aaedfd20"

[[constraint]]
  name = "github.com/gogo/protobuf"
  revision = "d76fbc1373015ced59b43ac267f28d546b955683"

[[constraint]]
  name = "github.com/iovisor/gobpf"
  revision = "3b07770c6d5e2bd37e582ecd49460e6ef094f257"

[[constraint]]
  name = "github.com/mailru/easyjson"
  revision = "60711f1a8329503b04e1c88535f419d0bb440bff"

[[constraint]]
  name = "github.com/stretchr/testify"

[[constraint]]
  name = "golang.org/x/sys"

[[override]]
  name = "github.com/kardianos/osext"
  revision = "ae77be60afb1dcacde03767a8c37337fad28ac14"<|MERGE_RESOLUTION|>--- conflicted
+++ resolved
@@ -1,10 +1,6 @@
 [[constraint]]
   name = "github.com/DataDog/datadog-agent"
-<<<<<<< HEAD
-  revision = "daf74af72a86be259561ce25c277a3d7a8d72830"
-=======
   revision = "a5dbafed6d1550f1e43b79cc0c8b28718693f325"
->>>>>>> 60d42b90
 
 [[constraint]]
   name = "github.com/DataDog/gopsutil"
