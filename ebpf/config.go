--- conflicted
+++ resolved
@@ -26,33 +26,23 @@
 	// tcp_close is not intercepted for some reason.
 	TCPConnTimeout time.Duration
 
-<<<<<<< HEAD
 	// MaxTrackedConnections specifies the maximum number of connections we can track, this will be the size of the BPF maps
 	MaxTrackedConnections uint
-=======
+
 	// ProcRoot is the root path to the proc filesystem
 	ProcRoot string
->>>>>>> 3125dbbc
 }
 
 // NewDefaultConfig enables traffic collection for all connection types
 func NewDefaultConfig() *Config {
 	return &Config{
-<<<<<<< HEAD
 		CollectTCPConns:       true,
 		CollectUDPConns:       true,
 		CollectIPv6Conns:      true,
 		UDPConnTimeout:        30 * time.Second,
 		TCPConnTimeout:        10 * time.Minute,
 		MaxTrackedConnections: 65536,
-=======
-		CollectTCPConns:  true,
-		CollectUDPConns:  true,
-		CollectIPv6Conns: true,
-		UDPConnTimeout:   30 * time.Second,
-		TCPConnTimeout:   10 * time.Minute,
-		ProcRoot:         "/proc",
->>>>>>> 3125dbbc
+		ProcRoot:              "/proc",
 	}
 }
 
