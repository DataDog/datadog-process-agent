--- conflicted
+++ resolved
@@ -5,11 +5,8 @@
 import (
 	"bytes"
 	"fmt"
-<<<<<<< HEAD
 	"net"
-=======
 	"time"
->>>>>>> 19f2dd65
 	"unsafe"
 
 	log "github.com/cihub/seelog"
@@ -27,18 +24,13 @@
 )
 
 type Tracer struct {
-<<<<<<< HEAD
-	m              *bpflib.Module
-	config         *Config
-	portMapping    *PortMapping
-	localAddresses map[string]interface{}
-=======
 	m       *bpflib.Module
 	perfMap *bpflib.PerfMap
 	config  *Config
 	// State handler
-	state NetworkState
->>>>>>> 19f2dd65
+	state          NetworkState
+	portMapping    *PortMapping
+	localAddresses map[string]interface{}
 }
 
 // maxActive configures the maximum number of instances of the kretprobe-probed functions handled simultaneously.
@@ -94,7 +86,6 @@
 		return nil, fmt.Errorf("failed to init module: error guessing offsets: %v", err)
 	}
 
-<<<<<<< HEAD
 	// TODO: We don't have the proc root configurable yet
 	portMapping := NewPortMapping("/proc", config)
 	if err := portMapping.ReadInitialState(); err != nil {
@@ -103,12 +94,12 @@
 
 	localAddresses := readLocalAddresses()
 
-	return &Tracer{m: m, config: config, portMapping: portMapping, localAddresses: localAddresses}, nil
-=======
 	tr := &Tracer{
-		m:      m,
-		config: config,
-		state:  NewDefaultNetworkState(),
+		m:              m,
+		config:         config,
+		state:          NewDefaultNetworkState(),
+		portMapping:    portMapping,
+		localAddresses: localAddresses,
 	}
 
 	tr.perfMap, err = tr.initPerfPolling()
@@ -157,7 +148,6 @@
 	}()
 
 	return pm, nil
->>>>>>> 19f2dd65
 }
 
 func (t *Tracer) Stop() {
@@ -246,13 +236,6 @@
 
 func (t *Tracer) removeEntries(mp, tcpMp *bpflib.Map, entries []*ConnTuple) {
 	for i := range entries {
-<<<<<<< HEAD
-		_ = t.m.DeleteElement(mp, unsafe.Pointer(entries[i]))
-
-		// We have to remove the PID to remove the element from the TCP Map since we don't use the pid there
-		entries[i].pid = 0
-		_ = t.m.DeleteElement(tcpMp, unsafe.Pointer(entries[i]))
-=======
 		err := t.m.DeleteElement(mp, unsafe.Pointer(entries[i]))
 		if err != nil {
 			log.Errorf("error when removing entry from connections bpf map: %s", err)
@@ -261,8 +244,7 @@
 		// We have to remove the PID to remove the element from the TCP Map since we don't use the pid there
 		entries[i].pid = 0
 		// We can ignore the error for this map since it will not always contain the entry
-		t.m.DeleteElement(tcpMp, unsafe.Pointer(entries[i]))
->>>>>>> 19f2dd65
+		_ = t.m.DeleteElement(tcpMp, unsafe.Pointer(entries[i]))
 	}
 }
 
