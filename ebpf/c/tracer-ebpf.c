#include <linux/kconfig.h>

#pragma clang diagnostic push
#pragma clang diagnostic ignored "-Wgnu-variable-sized-type-not-at-end"
#pragma clang diagnostic ignored "-Waddress-of-packed-member"
#include <linux/ptrace.h>
#pragma clang diagnostic pop
#include "bpf_helpers.h"
#include "tracer-ebpf.h"
#include <linux/version.h>

#pragma clang diagnostic push
#pragma clang diagnostic ignored "-Wtautological-compare"
#pragma clang diagnostic ignored "-Wgnu-variable-sized-type-not-at-end"
#pragma clang diagnostic ignored "-Wenum-conversion"
#include <net/sock.h>
#pragma clang diagnostic pop
#include <net/inet_sock.h>
#include <net/net_namespace.h>

#define bpf_debug(fmt, ...)                                        \
    ({                                                             \
        char ____fmt[] = fmt;                                      \
        bpf_trace_printk(____fmt, sizeof(____fmt), ##__VA_ARGS__); \
    })

/* This is a key/value store with the keys being an conn_tuple_t for send & recv calls
 * and the values being the struct conn_stats_ts_t *.
 */
struct bpf_map_def SEC("maps/conn_stats") conn_stats = {
    .type = BPF_MAP_TYPE_HASH,
    .key_size = sizeof(conn_tuple_t),
    .value_size = sizeof(conn_stats_ts_t),
    .max_entries = 65536,
    .pinning = 0,
    .namespace = "",
};

/* These maps are used to match the kprobe & kretprobe of connect for IPv4 */
/* This is a key/value store with the keys being a pid
 * and the values being a struct sock *.
 */
struct bpf_map_def SEC("maps/connectsock_ipv4") connectsock_ipv4 = {
    .type = BPF_MAP_TYPE_HASH,
    .key_size = sizeof(__u64),
    .value_size = sizeof(void*),
    .max_entries = 1024,
    .pinning = 0,
    .namespace = "",
};

/* These maps are used to match the kprobe & kretprobe of connect for IPv6 */
/* This is a key/value store with the keys being a pid
 * and the values being a struct sock *.
 */
struct bpf_map_def SEC("maps/connectsock_ipv6") connectsock_ipv6 = {
    .type = BPF_MAP_TYPE_HASH,
    .key_size = sizeof(__u64),
    .value_size = sizeof(void*),
    .max_entries = 1024,
    .pinning = 0,
    .namespace = "",
};

/* This map is used to match the kprobe & kretprobe of udp_recvmsg */
/* This is a key/value store with the keys being a pid
 * and the values being a struct sock *.
 */
struct bpf_map_def SEC("maps/udp_recv_sock") udp_recv_sock = {
    .type = BPF_MAP_TYPE_HASH,
    .key_size = sizeof(__u64),
    .value_size = sizeof(void*),
    .max_entries = 1024,
    .pinning = 0,
    .namespace = "",
};

/* http://stackoverflow.com/questions/1001307/detecting-endianness-programmatically-in-a-c-program */
__attribute__((always_inline))
static bool is_big_endian(void) {
    union {
        uint32_t i;
        char c[4];
    } bint = { 0x01020304 };

    return bint.c[0] == 1;
}

/* check if IPs are IPv4 mapped to IPv6 ::ffff:xxxx:xxxx
 * https://tools.ietf.org/html/rfc4291#section-2.5.5
 * the addresses are stored in network byte order so IPv4 adddress is stored
 * in the most significant 32 bits of part saddr_l and daddr_l.
 * Meanwhile the end of the mask is stored in the least significant 32 bits.
 */
__attribute__((always_inline))
static bool is_ipv4_mapped_ipv6(u64 saddr_h, u64 saddr_l, u64 daddr_h, u64 daddr_l) {
    if (is_big_endian()) {
        return ((saddr_h == 0 && ((u32)(saddr_l >> 32) == 0x0000FFFF)) || (daddr_h == 0 && ((u32)(daddr_l >> 32) == 0x0000FFFF)));
    } else {
        return ((saddr_h == 0 && ((u32)saddr_l == 0xFFFF0000)) || (daddr_h == 0 && ((u32)daddr_l == 0xFFFF0000)));
    }
}

struct bpf_map_def SEC("maps/tracer_status") tracer_status = {
    .type = BPF_MAP_TYPE_HASH,
    .key_size = sizeof(__u64),
    .value_size = sizeof(tracer_status_t),
    .max_entries = 1,
    .pinning = 0,
    .namespace = "",
};

// Keeping track of latest timestamp of monotonic clock
struct bpf_map_def SEC("maps/latest_ts") latest_ts = {
    .type = BPF_MAP_TYPE_HASH,
    .key_size = sizeof(__u64),
    .value_size = sizeof(__u64),
    .max_entries = 1,
    .pinning = 0,
    .namespace = "",
};

__attribute__((always_inline))
static bool proc_t_comm_equals(proc_t a, proc_t b) {
    int i;
    for (i = 0; i < TASK_COMM_LEN; i++) {
        if (a.comm[i] != b.comm[i]) {
            return false;
        }
    }
    return true;
}

__attribute__((always_inline))
static int are_offsets_ready_v4(tracer_status_t* status, struct sock* skp, u64 pid) {
    u64 zero = 0;

    switch (status->state) {
    case TRACER_STATE_UNINITIALIZED:
        return 0;
    case TRACER_STATE_CHECKING:
        break;
    case TRACER_STATE_CHECKED:
        return 0;
    case TRACER_STATE_READY:
        return 1;
    default:
        return 0;
    }

    // Only traffic for the expected process name. Extraneous connections from other processes must be ignored here.
    // Userland must take care to generate connections from the correct thread. In Golang, this can be achieved
    // with runtime.LockOSThread.
    proc_t proc = {};
    bpf_get_current_comm(&proc.comm, sizeof(proc.comm));

    if (!proc_t_comm_equals(status->proc, proc))
        return 0;

    tracer_status_t new_status = {};
    new_status.state = TRACER_STATE_CHECKED;
    new_status.what = status->what;
    new_status.offset_saddr = status->offset_saddr;
    new_status.offset_daddr = status->offset_daddr;
    new_status.offset_sport = status->offset_sport;
    new_status.offset_dport = status->offset_dport;
    new_status.offset_netns = status->offset_netns;
    new_status.offset_ino = status->offset_ino;
    new_status.offset_family = status->offset_family;
    new_status.offset_daddr_ipv6 = status->offset_daddr_ipv6;
    new_status.err = 0;
    new_status.saddr = status->saddr;
    new_status.daddr = status->daddr;
    new_status.sport = status->sport;
    new_status.dport = status->dport;
    new_status.netns = status->netns;
    new_status.family = status->family;
    new_status.ipv6_enabled = status->ipv6_enabled;

    bpf_probe_read(&new_status.proc.comm, sizeof(proc.comm), proc.comm);

    int i;
    for (i = 0; i < 4; i++) {
        new_status.daddr_ipv6[i] = status->daddr_ipv6[i];
    }

    u32 possible_saddr;
    u32 possible_daddr;
    u16 possible_sport;
    u16 possible_dport;
    possible_net_t* possible_skc_net;
    u32 possible_netns;
    u16 possible_family;
    long ret = 0;

    switch (status->what) {
    case GUESS_SADDR:
        possible_saddr = 0;
        bpf_probe_read(&possible_saddr, sizeof(possible_saddr), ((char*)skp) + status->offset_saddr);
        new_status.saddr = possible_saddr;
        break;
    case GUESS_DADDR:
        possible_daddr = 0;
        bpf_probe_read(&possible_daddr, sizeof(possible_daddr), ((char*)skp) + status->offset_daddr);
        new_status.daddr = possible_daddr;
        break;
    case GUESS_FAMILY:
        possible_family = 0;
        bpf_probe_read(&possible_family, sizeof(possible_family), ((char*)skp) + status->offset_family);
        new_status.family = possible_family;
        break;
    case GUESS_SPORT:
        possible_sport = 0;
        bpf_probe_read(&possible_sport, sizeof(possible_sport), ((char*)skp) + status->offset_sport);
        new_status.sport = possible_sport;
        break;
    case GUESS_DPORT:
        possible_dport = 0;
        bpf_probe_read(&possible_dport, sizeof(possible_dport), ((char*)skp) + status->offset_dport);
        new_status.dport = possible_dport;
        break;
    case GUESS_NETNS:
        possible_netns = 0;
        possible_skc_net = NULL;
        bpf_probe_read(&possible_skc_net, sizeof(possible_net_t*), ((char*)skp) + status->offset_netns);
        // if we get a kernel fault, it means possible_skc_net
        // is an invalid pointer, signal an error so we can go
        // to the next offset_netns
        ret = bpf_probe_read(&possible_netns, sizeof(possible_netns), ((char*)possible_skc_net) + status->offset_ino);
        if (ret == -EFAULT) {
            new_status.err = 1;
            break;
        }
        new_status.netns = possible_netns;
        break;
    default:
        // not for us
        return 0;
    }

    bpf_map_update_elem(&tracer_status, &zero, &new_status, BPF_ANY);

    return 0;
}

__attribute__((always_inline))
static int are_offsets_ready_v6(tracer_status_t* status, struct sock* skp, u64 pid) {
    u64 zero = 0;

    switch (status->state) {
    case TRACER_STATE_UNINITIALIZED:
        return 0;
    case TRACER_STATE_CHECKING:
        break;
    case TRACER_STATE_CHECKED:
        return 0;
    case TRACER_STATE_READY:
        return 1;
    default:
        return 0;
    }

    // Only traffic for the expected process name. Extraneous connections from other processes must be ignored here.
    // Userland must take care to generate connections from the correct thread. In Golang, this can be achieved
    // with runtime.LockOSThread.
    proc_t proc = {};
    bpf_get_current_comm(&proc.comm, sizeof(proc.comm));

    if (!proc_t_comm_equals(status->proc, proc))
        return 0;

    tracer_status_t new_status = {};
    new_status.state = TRACER_STATE_CHECKED;
    new_status.what = status->what;
    new_status.offset_saddr = status->offset_saddr;
    new_status.offset_daddr = status->offset_daddr;
    new_status.offset_sport = status->offset_sport;
    new_status.offset_dport = status->offset_dport;
    new_status.offset_netns = status->offset_netns;
    new_status.offset_ino = status->offset_ino;
    new_status.offset_family = status->offset_family;
    new_status.offset_daddr_ipv6 = status->offset_daddr_ipv6;
    new_status.err = 0;
    new_status.saddr = status->saddr;
    new_status.daddr = status->daddr;
    new_status.sport = status->sport;
    new_status.dport = status->dport;
    new_status.netns = status->netns;
    new_status.family = status->family;
    new_status.ipv6_enabled = status->ipv6_enabled;

    bpf_probe_read(&new_status.proc.comm, sizeof(proc.comm), proc.comm);

    int i;
    for (i = 0; i < 4; i++) {
        new_status.daddr_ipv6[i] = status->daddr_ipv6[i];
    }

    u32 possible_daddr_ipv6[4] = {};
    switch (status->what) {
    case GUESS_DADDR_IPV6:
        bpf_probe_read(&possible_daddr_ipv6, sizeof(possible_daddr_ipv6), ((char*)skp) + status->offset_daddr_ipv6);

        int i;
        for (i = 0; i < 4; i++) {
            new_status.daddr_ipv6[i] = possible_daddr_ipv6[i];
        }
        break;
    default:
        // not for us
        return 0;
    }

    bpf_map_update_elem(&tracer_status, &zero, &new_status, BPF_ANY);

    return 0;
}

__attribute__((always_inline))
static bool check_family(struct sock* sk, tracer_status_t* status, u16 expected_family) {
    u16 family = 0;
    bpf_probe_read(&family, sizeof(u16), ((char*)sk) + status->offset_family);
    return family == expected_family;
}

__attribute__((always_inline))
static bool is_ipv6_enabled(tracer_status_t* status) {
    return status->ipv6_enabled == TRACER_IPV6_ENABLED;
}

__attribute__((always_inline))
static int read_conn_tuple(conn_tuple_t* tuple, tracer_status_t* status, struct sock* skp, metadata_mask_t type, metadata_mask_t family) {
    u32 net_ns_inum;
    u16 sport, dport;
    u64 saddr_h, saddr_l, daddr_h, daddr_l;
    possible_net_t* skc_net;

    saddr_h = 0;
    saddr_l = 0;
    daddr_h = 0;
    daddr_l = 0;
    sport = 0;
    dport = 0;
    skc_net = NULL;
    net_ns_inum = 0;

    // Retrieve addresses
    if (family == CONN_V4) {
        bpf_probe_read(&saddr_l, sizeof(u32), ((char*)skp) + status->offset_saddr);
        bpf_probe_read(&daddr_l, sizeof(u32), ((char*)skp) + status->offset_daddr);
    } else {
        bpf_probe_read(&saddr_h, sizeof(saddr_h), ((char*)skp) + status->offset_daddr_ipv6 + 2 * sizeof(u64));
        bpf_probe_read(&saddr_l, sizeof(saddr_l), ((char*)skp) + status->offset_daddr_ipv6 + 3 * sizeof(u64));
        bpf_probe_read(&daddr_h, sizeof(daddr_h), ((char*)skp) + status->offset_daddr_ipv6);
        bpf_probe_read(&daddr_l, sizeof(daddr_l), ((char*)skp) + status->offset_daddr_ipv6 + sizeof(u64));
    }

    // Retrieve ports
    bpf_probe_read(&sport, sizeof(sport), ((char*)skp) + status->offset_sport);
    bpf_probe_read(&dport, sizeof(dport), ((char*)skp) + status->offset_dport);

    // Retrieve network namespace id
    bpf_probe_read(&skc_net, sizeof(void*), ((char*)skp) + status->offset_netns);
    bpf_probe_read(&net_ns_inum, sizeof(net_ns_inum), ((char*)skc_net) + status->offset_ino);

    tuple->saddr_h = saddr_h;
    tuple->saddr_l = saddr_l;
    tuple->daddr_h = daddr_h;
    tuple->daddr_l = daddr_l;
    tuple->sport = sport;
    tuple->dport = dport;
    tuple->netns = net_ns_inum;
    tuple->metadata = type;

    // Check if we can map IPv6 to IPv4
    if (family == CONN_V6 && is_ipv4_mapped_ipv6(saddr_h, saddr_l, daddr_h, daddr_l)) {
        tuple->metadata |= CONN_V4;
    } else {
        tuple->metadata |= family;
    }

    // if addresses or ports are 0, ignore
    if (!(saddr_h || saddr_l) || !(daddr_h || daddr_l) || sport == 0 || dport == 0) {
        return 0;
    }

    return 1;
}

__attribute__((always_inline))
<<<<<<< HEAD
static int increment_tcp_stats(struct sock *sk, struct tracer_status_t *status, size_t send_bytes, size_t recv_bytes) {
	struct conn_stats_ts_t *val;

	u64 pid = bpf_get_current_pid_tgid();
	u64 ts = bpf_ktime_get_ns();

	if (check_family(sk, status, AF_INET)) {
		if (!are_offsets_ready_v4(status, sk, pid)) {
			return 0;
		}

		struct ipv4_tuple_t t = {};

		if (!read_ipv4_tuple(&t, status, sk, CONN_TYPE_TCP)) {
			return 0;
		}

		t.sport = ntohs(t.sport); // Making ports human-readable
		t.dport = ntohs(t.dport);

		val = bpf_map_lookup_elem(&conn_stats_ipv4, &t);
		if (val != NULL) { // If already in our map, increment size in-place
			(*val).send_bytes += send_bytes;
			(*val).recv_bytes += recv_bytes;
			(*val).timestamp  = ts;
			(*val).pid = pid >> 32; // Update the pid
		} else { // Otherwise add the key, value to the map
			struct conn_stats_ts_t s = {
				.send_bytes = send_bytes,
				.recv_bytes = recv_bytes,
				.timestamp = ts,
				.pid = pid >> 32,
				.retr_count = 0,
			};
			bpf_map_update_elem(&conn_stats_ipv4, &t, &s, BPF_ANY);
		}
	} else if (is_ipv6_enabled(status) && check_family(sk, status, AF_INET6)) {
		if (!are_offsets_ready_v6(status, sk, pid)) {
			return 0;
		}

		struct ipv6_tuple_t t = {};

		if (!read_ipv6_tuple(&t, status, sk, CONN_TYPE_TCP)) {
			return 0;
		}

		// IPv4 can be mapped as IPv6
		if (is_ipv4_mapped_ipv6(t.saddr_h, t.saddr_l, t.daddr_h, t.daddr_l)) {
			struct ipv4_tuple_t t2 = {
				t2.saddr = (u32)(t.saddr_l >> 32),
				t2.daddr = (u32)(t.daddr_l >> 32),
				t2.sport = ntohs(t.sport),
				t2.dport = ntohs(t.dport),
				t2.netns = t.netns,
				t2.metadata = CONN_TYPE_TCP,
			};

			val = bpf_map_lookup_elem(&conn_stats_ipv4, &t2);
			if (val != NULL) { // If already in our map, increment size in-place
				(*val).send_bytes += send_bytes;
				(*val).recv_bytes += recv_bytes;
				(*val).timestamp = ts;
				(*val).pid = pid >> 32; // Update the pid
			} else { // Otherwise add the key, value to the map
				struct conn_stats_ts_t s = {
					.send_bytes = send_bytes,
					.recv_bytes = recv_bytes,
					.timestamp = ts,
					.pid = pid >> 32,
					.retr_count = 0,
				};
				bpf_map_update_elem(&conn_stats_ipv4, &t2, &s, BPF_ANY);
			}
		} else {
			t.sport = ntohs(t.sport); // Making ports human-readable
			t.dport = ntohs(t.dport);

			val = bpf_map_lookup_elem(&conn_stats_ipv6, &t);
			// If already in our map, increment size in-place
			if (val != NULL) {
				(*val).send_bytes += send_bytes;
				(*val).recv_bytes += recv_bytes;
				(*val).timestamp = ts;
				(*val).pid = pid >> 32; // Update the pid
			} else { // Otherwise add the key, value to the map
				struct conn_stats_ts_t s = {
					.send_bytes = send_bytes,
					.recv_bytes = recv_bytes,
					.timestamp = ts,
					.pid = pid >> 32,
					.retr_count = 0,
				};
				bpf_map_update_elem(&conn_stats_ipv6, &t, &s, BPF_ANY);
			}
		}
	}

	// Update latest timestamp that we've seen - for connection expiration tracking
	u64 zero = 0;
	bpf_map_update_elem(&latest_ts, &zero, &ts, BPF_ANY);

	return 0;
}

__attribute__((always_inline))
static int increment_udp_stats(struct sock *sk,
                               struct tracer_status_t *status,
                               u64 pid_tgid,
                               size_t send_bytes,
                               size_t recv_bytes) {
	struct conn_stats_ts_t *val;

	u64 zero = 0;
	u64 ts = bpf_ktime_get_ns();

	if (check_family(sk, status, AF_INET)) {
		if (!are_offsets_ready_v4(status, sk, pid_tgid)) {
			return 0;
		}

		struct ipv4_tuple_t t = {};

		if (!read_ipv4_tuple(&t, status, sk, CONN_TYPE_UDP)) {
			return 0;
		}

		// Making ports human-readable
		t.sport = ntohs(t.sport);
		t.dport = ntohs(t.dport);

		val = bpf_map_lookup_elem(&conn_stats_ipv4, &t);
		// If already in our map, increment stats in-place
		if (val != NULL) {
			(*val).send_bytes += send_bytes;
			(*val).recv_bytes += recv_bytes;
			(*val).timestamp = ts;
			(*val).pid = pid_tgid >> 32; // Update the pid
		} else { // Otherwise add the (key, value) to the map
			struct conn_stats_ts_t s = {
				.send_bytes = send_bytes,
				.recv_bytes = recv_bytes,
				.timestamp = ts,
				.pid = pid_tgid >> 32,
				.retr_count = 0,
			};
			bpf_map_update_elem(&conn_stats_ipv4, &t, &s, BPF_ANY);
		}
	} else if (is_ipv6_enabled(status) && check_family(sk, status, AF_INET6)) {
		if (!are_offsets_ready_v6(status, sk, pid_tgid)) {
			return 0;
		}

		struct ipv6_tuple_t t = {};

		if (!read_ipv6_tuple(&t, status, sk, CONN_TYPE_UDP)) {
			return 0;
		}

		// IPv4 can be mapped as IPv6
		if (is_ipv4_mapped_ipv6(t.saddr_h, t.saddr_l, t.daddr_h, t.daddr_l)) {
			struct ipv4_tuple_t t2 = {
				t2.saddr = (u32)(t.saddr_l >> 32),
				t2.daddr = (u32)(t.daddr_l >> 32),
				t2.sport = ntohs(t.sport),
				t2.dport = ntohs(t.dport),
				t2.netns = t.netns,
				t2.metadata = CONN_TYPE_UDP,
			};

			val = bpf_map_lookup_elem(&conn_stats_ipv4, &t2);
			if (val != NULL) { // If already in our map, increment size in-place
				(*val).send_bytes += send_bytes;
				(*val).recv_bytes += recv_bytes;
				(*val).pid = pid_tgid >> 32; // Update the pid
			} else { // Otherwise add the key, value to the map
				struct conn_stats_ts_t s = {
					.send_bytes = send_bytes,
					.recv_bytes = recv_bytes,
					.timestamp = ts,
					.pid = pid_tgid >> 32,
					.retr_count = 0,
				};
				bpf_map_update_elem(&conn_stats_ipv4, &t2, &s, BPF_ANY);
			}
		} else { // It's IPv6
			t.sport = ntohs(t.sport); // Making ports human-readable
			t.dport = ntohs(t.dport);

			val = bpf_map_lookup_elem(&conn_stats_ipv6, &t);
			// If already in our map, increment size in-place
			if (val != NULL) {
				(*val).send_bytes += send_bytes;
				(*val).recv_bytes += recv_bytes;
				(*val).timestamp = ts;
				(*val).pid = pid_tgid >> 32; // Update the pid
			} else { // Otherwise add the key, value to the map
				struct conn_stats_ts_t s = {
					.send_bytes = send_bytes,
					.recv_bytes = recv_bytes,
					.timestamp = ts,
					.pid = pid_tgid >> 32,
					.retr_count = 0,
				};
				bpf_map_update_elem(&conn_stats_ipv6, &t, &s, BPF_ANY);
			}
		}
	}

	// Update latest timestamp that we've seen - for connection expiration tracking
	bpf_map_update_elem(&latest_ts, &zero, &ts, BPF_ANY);

	return 0;
=======
static void update_conn_stats(
    struct sock* sk,
    tracer_status_t* status,
    u64 pid,
    metadata_mask_t type,
    metadata_mask_t family,
    size_t send_bytes,
    size_t recv_bytes,
    u64 ts) {
    conn_tuple_t t = {};
    conn_stats_ts_t* val;

    if (!read_conn_tuple(&t, status, sk, type, family)) {
        return;
    }

    t.pid = pid >> 32;
    t.sport = ntohs(t.sport); // Making ports human-readable
    t.dport = ntohs(t.dport);

    val = bpf_map_lookup_elem(&conn_stats, &t);
    // If already in our map, increment size in-place
    if (val != NULL) {
        (*val).send_bytes += send_bytes;
        (*val).recv_bytes += recv_bytes;
        (*val).timestamp = ts;
    } else { // Otherwise add the key, value to the map
        conn_stats_ts_t s = {
            .send_bytes = send_bytes,
            .recv_bytes = recv_bytes,
            .timestamp = ts,
        };
        bpf_map_update_elem(&conn_stats, &t, &s, BPF_ANY);
    }
}

__attribute__((always_inline))
static int handle_message(struct sock* sk,
    tracer_status_t* status,
    u64 pid_tgid,
    metadata_mask_t type,
    size_t send_bytes,
    size_t recv_bytes) {

    u64 zero = 0;
    u64 ts = bpf_ktime_get_ns();

    if (check_family(sk, status, AF_INET)) {
        if (!are_offsets_ready_v4(status, sk, pid_tgid)) {
            return 0;
        }

        update_conn_stats(sk, status, pid_tgid, type, CONN_V4, send_bytes, recv_bytes, ts);
    } else if (is_ipv6_enabled(status) && check_family(sk, status, AF_INET6)) {
        if (!are_offsets_ready_v6(status, sk, pid_tgid)) {
            return 0;
        }

        update_conn_stats(sk, status, pid_tgid, type, CONN_V6, send_bytes, recv_bytes, ts);
    }

    // Update latest timestamp that we've seen - for connection expiration tracking
    bpf_map_update_elem(&latest_ts, &zero, &ts, BPF_ANY);

    return 0;
>>>>>>> 0f1e7e63
}

__attribute__((always_inline))
static int increment_retransmit_stats(struct sock *sk, struct tracer_status_t *status) {
	struct conn_stats_ts_t *val;

	u64 pid = bpf_get_current_pid_tgid();
	u64 ts = bpf_ktime_get_ns();

	if (check_family(sk, status, AF_INET)) {
		if (!are_offsets_ready_v4(status, sk, pid)) {
			return 0;
		}

		struct ipv4_tuple_t t = {};
		t.metadata = CONN_TYPE_TCP;

		if (!read_ipv4_tuple(&t, status, sk, CONN_TYPE_TCP)) {
			return 0;
		}

		t.sport = ntohs(t.sport); // Making ports human-readable
		t.dport = ntohs(t.dport);

		val = bpf_map_lookup_elem(&conn_stats_ipv4, &t);
		if (val != NULL)  
			(*val).retr_count++;

		else if (pid != 0){ 
			// Otherwise add the key, value to the map if we resolved the PID
			struct conn_stats_ts_t s = {
				.send_bytes = 0,
				.recv_bytes = 0,
				.timestamp = ts,
				.retr_count = 1,
				.pid = pid >> 32,
			};
			bpf_map_update_elem(&conn_stats_ipv4, &t, &s, BPF_ANY);
		}
	} else if (is_ipv6_enabled(status) && check_family(sk, status, AF_INET6)) {
		if (!are_offsets_ready_v6(status, sk, pid)) {
			return 0;
		}

		struct ipv6_tuple_t t = {};
		t.metadata = CONN_TYPE_TCP;

		if (!read_ipv6_tuple(&t, status, sk, CONN_TYPE_TCP)) {
			return 0;
		}

		// IPv4 can be mapped as IPv6
		if (is_ipv4_mapped_ipv6(t.saddr_h, t.saddr_l, t.daddr_h, t.daddr_l)) {
			struct ipv4_tuple_t t2 = {
				t2.saddr = (u32)(t.saddr_l >> 32),
				t2.daddr = (u32)(t.daddr_l >> 32),
				t2.sport = ntohs(t.sport),
				t2.dport = ntohs(t.dport),
				t2.netns = t.netns,
				t2.metadata = CONN_TYPE_TCP,
			};

			val = bpf_map_lookup_elem(&conn_stats_ipv4, &t2);
			if (val != NULL)
				(*val).retr_count++;

			else if (pid != 0) {
				// Otherwise add the key, value to the map if we resolved the PID
				struct conn_stats_ts_t s = {
					.send_bytes = 0,
					.recv_bytes = 0,
					.timestamp = ts,
					.retr_count = 1,
					.pid = pid >> 32,
				};
				bpf_map_update_elem(&conn_stats_ipv4, &t2, &s, BPF_ANY);
			}
		}
		else {
			t.sport = ntohs(t.sport); // Making ports human-readable
			t.dport = ntohs(t.dport);

			val = bpf_map_lookup_elem(&conn_stats_ipv6, &t);
			// If already in our map, increment size in-place
			if (val != NULL)
				(*val).retr_count++;
			else if (pid != 0) {
				// Otherwise add the key, value to the map if we resolved the PID
				struct conn_stats_ts_t s = {
					.send_bytes = 0,
					.recv_bytes = 0,
					.timestamp = ts,
					.retr_count = 1,
					.pid = pid >> 32,
				};
				bpf_map_update_elem(&conn_stats_ipv6, &t, &s, BPF_ANY);
			}
		}
	}


	// Update latest timestamp that we've seen - for connection expiration tracking
	u64 zero = 0;
	bpf_map_update_elem(&latest_ts, &zero, &ts, BPF_ANY);
	return 0;
}

// Used for offset guessing (see: pkg/offsetguess.go)
SEC("kprobe/tcp_v4_connect")
int kprobe__tcp_v4_connect(struct pt_regs* ctx) {
    struct sock* sk;
    u64 pid = bpf_get_current_pid_tgid();

    sk = (struct sock*)PT_REGS_PARM1(ctx);

    bpf_map_update_elem(&connectsock_ipv4, &pid, &sk, BPF_ANY);

    return 0;
}

// Used for offset guessing (see: pkg/offsetguess.go)
SEC("kretprobe/tcp_v4_connect")
int kretprobe__tcp_v4_connect(struct pt_regs* ctx) {
    int ret = PT_REGS_RC(ctx);
    u64 pid = bpf_get_current_pid_tgid();
    struct sock** skpp;
    u64 zero = 0;
    tracer_status_t* status;

    skpp = bpf_map_lookup_elem(&connectsock_ipv4, &pid);
    if (skpp == 0) {
        return 0; // missed entry
    }

    struct sock* skp = *skpp;

    bpf_map_delete_elem(&connectsock_ipv4, &pid);

    if (ret != 0) {
        // failed to send SYNC packet, may not have populated
        // socket __sk_common.{skc_rcv_saddr, ...}
        return 0;
    }

    status = bpf_map_lookup_elem(&tracer_status, &zero);
    if (status == NULL || status->state == TRACER_STATE_UNINITIALIZED) {
        return 0;
    }

    // We should figure out offsets if they're not already figured out
    are_offsets_ready_v4(status, skp, pid);

    return 0;
}

// Used for offset guessing (see: pkg/offsetguess.go)
SEC("kprobe/tcp_v6_connect")
int kprobe__tcp_v6_connect(struct pt_regs* ctx) {
    struct sock* sk;
    u64 pid = bpf_get_current_pid_tgid();

    sk = (struct sock*)PT_REGS_PARM1(ctx);

    bpf_map_update_elem(&connectsock_ipv6, &pid, &sk, BPF_ANY);

    return 0;
}

// Used for offset guessing (see: pkg/offsetguess.go)
SEC("kretprobe/tcp_v6_connect")
int kretprobe__tcp_v6_connect(struct pt_regs* ctx) {
    u64 pid = bpf_get_current_pid_tgid();
    u64 zero = 0;
    struct sock** skpp;
    tracer_status_t* status;
    skpp = bpf_map_lookup_elem(&connectsock_ipv6, &pid);
    if (skpp == 0) {
        return 0; // missed entry
    }

    bpf_map_delete_elem(&connectsock_ipv6, &pid);

    struct sock* skp = *skpp;

    status = bpf_map_lookup_elem(&tracer_status, &zero);
    if (status == NULL || status->state == TRACER_STATE_UNINITIALIZED) {
        return 0;
    }

    // We should figure out offsets if they're not already figured out
    are_offsets_ready_v6(status, skp, pid);

    return 0;
}

SEC("kprobe/tcp_sendmsg")
int kprobe__tcp_sendmsg(struct pt_regs* ctx) {
    struct sock* sk = (struct sock*)PT_REGS_PARM1(ctx);
    size_t size = (size_t)PT_REGS_PARM3(ctx);
    u64 pid_tgid = bpf_get_current_pid_tgid();
    u64 zero = 0;

    // TODO: Add DEBUG macro so this is only printed, if enabled
    // bpf_debug("map: tcp_send_ipv4 kprobe\n");

    tracer_status_t* status = bpf_map_lookup_elem(&tracer_status, &zero);
    if (status == NULL || status->state == TRACER_STATE_UNINITIALIZED) {
        return 0;
    }

    return handle_message(sk, status, pid_tgid, CONN_TYPE_TCP, size, 0);
}

SEC("kprobe/tcp_cleanup_rbuf")
int kprobe__tcp_cleanup_rbuf(struct pt_regs* ctx) {
    struct sock* sk = (struct sock*)PT_REGS_PARM1(ctx);
    int copied = (int)PT_REGS_PARM2(ctx);
    if (copied < 0) {
        return 0;
    }
    u64 pid_tgid = bpf_get_current_pid_tgid();
    u64 zero = 0;

    tracer_status_t* status = bpf_map_lookup_elem(&tracer_status, &zero);
    if (status == NULL || status->state == TRACER_STATE_UNINITIALIZED) {
        return 0;
    }

    return handle_message(sk, status, pid_tgid, CONN_TYPE_TCP, 0, copied);
}

SEC("kprobe/tcp_close")
<<<<<<< HEAD
int kprobe__tcp_close(struct pt_regs *ctx) {
	struct sock *sk;
	struct tracer_status_t *status;
	u64 zero = 0;
	sk = (struct sock *) PT_REGS_PARM1(ctx);

	status = bpf_map_lookup_elem(&tracer_status, &zero);
	if (status == NULL || status->state != TRACER_STATE_READY) {
		return 0;
	}

	u32 net_ns_inum;
	u16 sport, dport;
	sport = 0;
	dport = 0;

	// Get network namespace id
	possible_net_t *skc_net;

	skc_net = NULL;
	net_ns_inum = 0;
	bpf_probe_read(&skc_net, sizeof(possible_net_t *), ((char *) sk) + status->offset_netns);
	bpf_probe_read(&net_ns_inum, sizeof(net_ns_inum), ((char *) skc_net) + status->offset_ino);

	if (check_family(sk, status, AF_INET)) {
		struct ipv4_tuple_t t = {};

		if (!read_ipv4_tuple(&t, status, sk, CONN_TYPE_TCP)) {
			return 0;
		}

		t.sport = ntohs(t.sport); // Making ports human-readable
		t.dport = ntohs(t.dport);

		// Delete this connection from our stats map
		bpf_map_delete_elem(&conn_stats_ipv4, &t);
	} else if (is_ipv6_enabled(status) && check_family(sk, status, AF_INET6)) {
		struct ipv6_tuple_t t = {};

		if (!read_ipv6_tuple(&t, status, sk, CONN_TYPE_TCP)) {
			return 0;
		}

		// IPv4 can be mapped as IPv6
		if (is_ipv4_mapped_ipv6(t.saddr_h, t.saddr_l, t.daddr_h, t.daddr_l)) {
			struct ipv4_tuple_t t2 = {
				t2.saddr = (u32)(t.saddr_l >> 32),
				t2.daddr = (u32)(t.daddr_l >> 32),
				t2.sport = ntohs(t.sport),
				t2.dport = ntohs(t.dport),
				t2.netns = t.netns,
				t2.metadata = CONN_TYPE_TCP,
			};

			// Delete this connection from our stats map, and return
			bpf_map_delete_elem(&conn_stats_ipv4, &t2);
			return 0;
		} else { // Otherwise it's IPv6
			t.sport = ntohs(t.sport); // Making ports human-readable
			t.dport = ntohs(t.dport);

			bpf_map_delete_elem(&conn_stats_ipv6, &t);
		}
	}
	return 0;
=======
int kprobe__tcp_close(struct pt_regs* ctx) {
    struct sock* sk;
    tracer_status_t* status;
    u64 zero = 0;
    u64 pid = bpf_get_current_pid_tgid();
    sk = (struct sock*)PT_REGS_PARM1(ctx);

    status = bpf_map_lookup_elem(&tracer_status, &zero);
    if (status == NULL || status->state != TRACER_STATE_READY) {
        return 0;
    }

    u32 net_ns_inum;
    u16 sport, dport;
    sport = 0;
    dport = 0;

    // Get network namespace id
    possible_net_t* skc_net;

    skc_net = NULL;
    net_ns_inum = 0;
    bpf_probe_read(&skc_net, sizeof(possible_net_t*), ((char*)sk) + status->offset_netns);
    bpf_probe_read(&net_ns_inum, sizeof(net_ns_inum), ((char*)skc_net) + status->offset_ino);

    if (check_family(sk, status, AF_INET)) {
        conn_tuple_t t = {};

        if (!read_conn_tuple(&t, status, sk, CONN_TYPE_TCP, CONN_V4)) {
            return 0;
        }

        t.pid = pid >> 32;
        t.sport = ntohs(t.sport); // Making ports human-readable
        t.dport = ntohs(t.dport);

        // Delete this connection from our stats map
        bpf_map_delete_elem(&conn_stats, &t);
    } else if (is_ipv6_enabled(status) && check_family(sk, status, AF_INET6)) {
        conn_tuple_t t = {};

        if (!read_conn_tuple(&t, status, sk, CONN_TYPE_TCP, CONN_V6)) {
            return 0;
        }

        t.pid = pid >> 32;
        t.sport = ntohs(t.sport); // Making ports human-readable
        t.dport = ntohs(t.dport);

        bpf_map_delete_elem(&conn_stats, &t);
    }
    return 0;
>>>>>>> 0f1e7e63
}

SEC("kprobe/udp_sendmsg")
int kprobe__udp_sendmsg(struct pt_regs* ctx) {
    struct sock* sk = (struct sock*)PT_REGS_PARM1(ctx);
    size_t size = (size_t)PT_REGS_PARM3(ctx);
    u64 pid_tgid = bpf_get_current_pid_tgid();
    u64 zero = 0;

    tracer_status_t* status = bpf_map_lookup_elem(&tracer_status, &zero);
    if (status == NULL || status->state == TRACER_STATE_UNINITIALIZED) {
        return 0;
    }

    handle_message(sk, status, pid_tgid, CONN_TYPE_UDP, size, 0);

    return 0;
}

// We can only get the accurate number of copied bytes from the return value, so we pass our
// sock* pointer from the kprobe to the kretprobe via a map (udp_recv_sock) to get all required info
//
// The same issue exists for TCP, but we can conveniently use the downstream function tcp_cleanup_rbuf
//
// On UDP side, no similar function exists in all kernel versions, though we may be able to use something like
// skb_consume_udp (v4.10+, https://elixir.bootlin.com/linux/v4.10/source/net/ipv4/udp.c#L1500)
SEC("kprobe/udp_recvmsg")
int kprobe__udp_recvmsg(struct pt_regs* ctx) {
    struct sock* sk = (struct sock*)PT_REGS_PARM1(ctx);
    u64 pid_tgid = bpf_get_current_pid_tgid();

    // Store pointer to the socket using the pid/tgid
    bpf_map_update_elem(&udp_recv_sock, &pid_tgid, &sk, BPF_ANY);

    return 0;
}

SEC("kretprobe/udp_recvmsg")
int kretprobe__udp_recvmsg(struct pt_regs* ctx) {
    u64 pid_tgid = bpf_get_current_pid_tgid();
    u64 zero = 0;

    // Retrieve socket pointer from kprobe via pid/tgid
    struct sock** skpp = bpf_map_lookup_elem(&udp_recv_sock, &pid_tgid);
    if (skpp == 0) { // Missed entry
        return 0;
    }
    struct sock* sk = *skpp;

    // Make sure we clean up that pointer reference
    bpf_map_delete_elem(&udp_recv_sock, &pid_tgid);

    int copied = (int)PT_REGS_RC(ctx);
    if (copied < 0) { // Non-zero values are errors (e.g -EINVAL)
        return 0;
    }

    tracer_status_t* status = bpf_map_lookup_elem(&tracer_status, &zero);
    if (status == NULL || status->state == TRACER_STATE_UNINITIALIZED) {
        return 0;
    }

<<<<<<< HEAD
	increment_udp_stats(sk, status, pid_tgid, 0, copied);
	return 0;
=======
    handle_message(sk, status, pid_tgid, CONN_TYPE_UDP, 0, copied);

    return 0;
>>>>>>> 0f1e7e63
}

SEC("kprobe/tcp_retransmit_skb")
int kprobe__tcp_retransmit_skb(struct pt_regs *ctx) {
	struct sock *sk = (struct sock *) PT_REGS_PARM1(ctx);
	u64 zero = 0;
	struct tracer_status_t *status = bpf_map_lookup_elem(&tracer_status, &zero);
	if (status == NULL || status->state == TRACER_STATE_UNINITIALIZED) {
		return 0;
	}

	return increment_retransmit_stats(sk, status);
}

// This number will be interpreted by gobpf-elf-loader to set the current running kernel version
__u32 _version SEC("version") = 0xFFFFFFFE;

char _license[] SEC("license") = "GPL";<|MERGE_RESOLUTION|>--- conflicted
+++ resolved
@@ -24,13 +24,25 @@
         bpf_trace_printk(____fmt, sizeof(____fmt), ##__VA_ARGS__); \
     })
 
-/* This is a key/value store with the keys being an conn_tuple_t for send & recv calls
- * and the values being the struct conn_stats_ts_t *.
+/* This is a key/value store with the keys being a conn_tuple_t for send & recv calls
+ * and the values being conn_stats_ts_t *.
  */
 struct bpf_map_def SEC("maps/conn_stats") conn_stats = {
     .type = BPF_MAP_TYPE_HASH,
     .key_size = sizeof(conn_tuple_t),
     .value_size = sizeof(conn_stats_ts_t),
+    .max_entries = 65536,
+    .pinning = 0,
+    .namespace = "",
+};
+
+/* This is a key/value store with the keys being a conn_tuple_t (but without the PID being used)
+ * and the values being a tcp_stats_t *.
+ */
+struct bpf_map_def SEC("maps/tcp_stats") tcp_stats = {
+    .type = BPF_MAP_TYPE_HASH,
+    .key_size = sizeof(conn_tuple_t),
+    .value_size = sizeof(tcp_stats_t),
     .max_entries = 65536,
     .pinning = 0,
     .namespace = "",
@@ -132,7 +144,7 @@
 }
 
 __attribute__((always_inline))
-static int are_offsets_ready_v4(tracer_status_t* status, struct sock* skp, u64 pid) {
+static int are_offsets_ready_v4(tracer_status_t* status, struct sock* skp) {
     u64 zero = 0;
 
     switch (status->state) {
@@ -244,7 +256,7 @@
 }
 
 __attribute__((always_inline))
-static int are_offsets_ready_v6(tracer_status_t* status, struct sock* skp, u64 pid) {
+static int are_offsets_ready_v6(tracer_status_t* status, struct sock* skp) {
     u64 zero = 0;
 
     switch (status->state) {
@@ -388,221 +400,6 @@
 }
 
 __attribute__((always_inline))
-<<<<<<< HEAD
-static int increment_tcp_stats(struct sock *sk, struct tracer_status_t *status, size_t send_bytes, size_t recv_bytes) {
-	struct conn_stats_ts_t *val;
-
-	u64 pid = bpf_get_current_pid_tgid();
-	u64 ts = bpf_ktime_get_ns();
-
-	if (check_family(sk, status, AF_INET)) {
-		if (!are_offsets_ready_v4(status, sk, pid)) {
-			return 0;
-		}
-
-		struct ipv4_tuple_t t = {};
-
-		if (!read_ipv4_tuple(&t, status, sk, CONN_TYPE_TCP)) {
-			return 0;
-		}
-
-		t.sport = ntohs(t.sport); // Making ports human-readable
-		t.dport = ntohs(t.dport);
-
-		val = bpf_map_lookup_elem(&conn_stats_ipv4, &t);
-		if (val != NULL) { // If already in our map, increment size in-place
-			(*val).send_bytes += send_bytes;
-			(*val).recv_bytes += recv_bytes;
-			(*val).timestamp  = ts;
-			(*val).pid = pid >> 32; // Update the pid
-		} else { // Otherwise add the key, value to the map
-			struct conn_stats_ts_t s = {
-				.send_bytes = send_bytes,
-				.recv_bytes = recv_bytes,
-				.timestamp = ts,
-				.pid = pid >> 32,
-				.retr_count = 0,
-			};
-			bpf_map_update_elem(&conn_stats_ipv4, &t, &s, BPF_ANY);
-		}
-	} else if (is_ipv6_enabled(status) && check_family(sk, status, AF_INET6)) {
-		if (!are_offsets_ready_v6(status, sk, pid)) {
-			return 0;
-		}
-
-		struct ipv6_tuple_t t = {};
-
-		if (!read_ipv6_tuple(&t, status, sk, CONN_TYPE_TCP)) {
-			return 0;
-		}
-
-		// IPv4 can be mapped as IPv6
-		if (is_ipv4_mapped_ipv6(t.saddr_h, t.saddr_l, t.daddr_h, t.daddr_l)) {
-			struct ipv4_tuple_t t2 = {
-				t2.saddr = (u32)(t.saddr_l >> 32),
-				t2.daddr = (u32)(t.daddr_l >> 32),
-				t2.sport = ntohs(t.sport),
-				t2.dport = ntohs(t.dport),
-				t2.netns = t.netns,
-				t2.metadata = CONN_TYPE_TCP,
-			};
-
-			val = bpf_map_lookup_elem(&conn_stats_ipv4, &t2);
-			if (val != NULL) { // If already in our map, increment size in-place
-				(*val).send_bytes += send_bytes;
-				(*val).recv_bytes += recv_bytes;
-				(*val).timestamp = ts;
-				(*val).pid = pid >> 32; // Update the pid
-			} else { // Otherwise add the key, value to the map
-				struct conn_stats_ts_t s = {
-					.send_bytes = send_bytes,
-					.recv_bytes = recv_bytes,
-					.timestamp = ts,
-					.pid = pid >> 32,
-					.retr_count = 0,
-				};
-				bpf_map_update_elem(&conn_stats_ipv4, &t2, &s, BPF_ANY);
-			}
-		} else {
-			t.sport = ntohs(t.sport); // Making ports human-readable
-			t.dport = ntohs(t.dport);
-
-			val = bpf_map_lookup_elem(&conn_stats_ipv6, &t);
-			// If already in our map, increment size in-place
-			if (val != NULL) {
-				(*val).send_bytes += send_bytes;
-				(*val).recv_bytes += recv_bytes;
-				(*val).timestamp = ts;
-				(*val).pid = pid >> 32; // Update the pid
-			} else { // Otherwise add the key, value to the map
-				struct conn_stats_ts_t s = {
-					.send_bytes = send_bytes,
-					.recv_bytes = recv_bytes,
-					.timestamp = ts,
-					.pid = pid >> 32,
-					.retr_count = 0,
-				};
-				bpf_map_update_elem(&conn_stats_ipv6, &t, &s, BPF_ANY);
-			}
-		}
-	}
-
-	// Update latest timestamp that we've seen - for connection expiration tracking
-	u64 zero = 0;
-	bpf_map_update_elem(&latest_ts, &zero, &ts, BPF_ANY);
-
-	return 0;
-}
-
-__attribute__((always_inline))
-static int increment_udp_stats(struct sock *sk,
-                               struct tracer_status_t *status,
-                               u64 pid_tgid,
-                               size_t send_bytes,
-                               size_t recv_bytes) {
-	struct conn_stats_ts_t *val;
-
-	u64 zero = 0;
-	u64 ts = bpf_ktime_get_ns();
-
-	if (check_family(sk, status, AF_INET)) {
-		if (!are_offsets_ready_v4(status, sk, pid_tgid)) {
-			return 0;
-		}
-
-		struct ipv4_tuple_t t = {};
-
-		if (!read_ipv4_tuple(&t, status, sk, CONN_TYPE_UDP)) {
-			return 0;
-		}
-
-		// Making ports human-readable
-		t.sport = ntohs(t.sport);
-		t.dport = ntohs(t.dport);
-
-		val = bpf_map_lookup_elem(&conn_stats_ipv4, &t);
-		// If already in our map, increment stats in-place
-		if (val != NULL) {
-			(*val).send_bytes += send_bytes;
-			(*val).recv_bytes += recv_bytes;
-			(*val).timestamp = ts;
-			(*val).pid = pid_tgid >> 32; // Update the pid
-		} else { // Otherwise add the (key, value) to the map
-			struct conn_stats_ts_t s = {
-				.send_bytes = send_bytes,
-				.recv_bytes = recv_bytes,
-				.timestamp = ts,
-				.pid = pid_tgid >> 32,
-				.retr_count = 0,
-			};
-			bpf_map_update_elem(&conn_stats_ipv4, &t, &s, BPF_ANY);
-		}
-	} else if (is_ipv6_enabled(status) && check_family(sk, status, AF_INET6)) {
-		if (!are_offsets_ready_v6(status, sk, pid_tgid)) {
-			return 0;
-		}
-
-		struct ipv6_tuple_t t = {};
-
-		if (!read_ipv6_tuple(&t, status, sk, CONN_TYPE_UDP)) {
-			return 0;
-		}
-
-		// IPv4 can be mapped as IPv6
-		if (is_ipv4_mapped_ipv6(t.saddr_h, t.saddr_l, t.daddr_h, t.daddr_l)) {
-			struct ipv4_tuple_t t2 = {
-				t2.saddr = (u32)(t.saddr_l >> 32),
-				t2.daddr = (u32)(t.daddr_l >> 32),
-				t2.sport = ntohs(t.sport),
-				t2.dport = ntohs(t.dport),
-				t2.netns = t.netns,
-				t2.metadata = CONN_TYPE_UDP,
-			};
-
-			val = bpf_map_lookup_elem(&conn_stats_ipv4, &t2);
-			if (val != NULL) { // If already in our map, increment size in-place
-				(*val).send_bytes += send_bytes;
-				(*val).recv_bytes += recv_bytes;
-				(*val).pid = pid_tgid >> 32; // Update the pid
-			} else { // Otherwise add the key, value to the map
-				struct conn_stats_ts_t s = {
-					.send_bytes = send_bytes,
-					.recv_bytes = recv_bytes,
-					.timestamp = ts,
-					.pid = pid_tgid >> 32,
-					.retr_count = 0,
-				};
-				bpf_map_update_elem(&conn_stats_ipv4, &t2, &s, BPF_ANY);
-			}
-		} else { // It's IPv6
-			t.sport = ntohs(t.sport); // Making ports human-readable
-			t.dport = ntohs(t.dport);
-
-			val = bpf_map_lookup_elem(&conn_stats_ipv6, &t);
-			// If already in our map, increment size in-place
-			if (val != NULL) {
-				(*val).send_bytes += send_bytes;
-				(*val).recv_bytes += recv_bytes;
-				(*val).timestamp = ts;
-				(*val).pid = pid_tgid >> 32; // Update the pid
-			} else { // Otherwise add the key, value to the map
-				struct conn_stats_ts_t s = {
-					.send_bytes = send_bytes,
-					.recv_bytes = recv_bytes,
-					.timestamp = ts,
-					.pid = pid_tgid >> 32,
-					.retr_count = 0,
-				};
-				bpf_map_update_elem(&conn_stats_ipv6, &t, &s, BPF_ANY);
-			}
-		}
-	}
-
-	// Update latest timestamp that we've seen - for connection expiration tracking
-	bpf_map_update_elem(&latest_ts, &zero, &ts, BPF_ANY);
-
-	return 0;
-=======
 static void update_conn_stats(
     struct sock* sk,
     tracer_status_t* status,
@@ -640,6 +437,35 @@
 }
 
 __attribute__((always_inline))
+static void update_tcp_stats(
+    struct sock* sk,
+    tracer_status_t* status,
+    metadata_mask_t family,
+	u32 retransmits,
+    u64 ts) {
+    conn_tuple_t t = {};
+    tcp_stats_t* val;
+
+    if (!read_conn_tuple(&t, status, sk, CONN_TYPE_TCP, family)) {
+        return;
+    }
+
+    t.sport = ntohs(t.sport); // Making ports human-readable
+    t.dport = ntohs(t.dport);
+
+    val = bpf_map_lookup_elem(&tcp_stats, &t);
+    // If already in our map, increment size in-place
+    if (val != NULL) {
+        (*val).retransmits += retransmits;
+    } else { // Otherwise add the key, value to the map
+        tcp_stats_t s = {
+            .retransmits = retransmits,
+        };
+        bpf_map_update_elem(&tcp_stats, &t, &s, BPF_ANY);
+    }
+}
+
+__attribute__((always_inline))
 static int handle_message(struct sock* sk,
     tracer_status_t* status,
     u64 pid_tgid,
@@ -651,13 +477,13 @@
     u64 ts = bpf_ktime_get_ns();
 
     if (check_family(sk, status, AF_INET)) {
-        if (!are_offsets_ready_v4(status, sk, pid_tgid)) {
+        if (!are_offsets_ready_v4(status, sk)) {
             return 0;
         }
 
         update_conn_stats(sk, status, pid_tgid, type, CONN_V4, send_bytes, recv_bytes, ts);
     } else if (is_ipv6_enabled(status) && check_family(sk, status, AF_INET6)) {
-        if (!are_offsets_ready_v6(status, sk, pid_tgid)) {
+        if (!are_offsets_ready_v6(status, sk)) {
             return 0;
         }
 
@@ -668,105 +494,25 @@
     bpf_map_update_elem(&latest_ts, &zero, &ts, BPF_ANY);
 
     return 0;
->>>>>>> 0f1e7e63
-}
-
-__attribute__((always_inline))
-static int increment_retransmit_stats(struct sock *sk, struct tracer_status_t *status) {
-	struct conn_stats_ts_t *val;
-
-	u64 pid = bpf_get_current_pid_tgid();
+}
+
+__attribute__((always_inline))
+static int increment_retransmits_stats(struct sock *sk, tracer_status_t *status) {
 	u64 ts = bpf_ktime_get_ns();
 
 	if (check_family(sk, status, AF_INET)) {
-		if (!are_offsets_ready_v4(status, sk, pid)) {
+		if (!are_offsets_ready_v4(status, sk)) {
 			return 0;
 		}
 
-		struct ipv4_tuple_t t = {};
-		t.metadata = CONN_TYPE_TCP;
-
-		if (!read_ipv4_tuple(&t, status, sk, CONN_TYPE_TCP)) {
+		update_tcp_stats(sk, status, CONN_V4, 1, ts);
+
+	} else if (is_ipv6_enabled(status) && check_family(sk, status, AF_INET6)) {
+		if (!are_offsets_ready_v6(status, sk)) {
 			return 0;
 		}
 
-		t.sport = ntohs(t.sport); // Making ports human-readable
-		t.dport = ntohs(t.dport);
-
-		val = bpf_map_lookup_elem(&conn_stats_ipv4, &t);
-		if (val != NULL)  
-			(*val).retr_count++;
-
-		else if (pid != 0){ 
-			// Otherwise add the key, value to the map if we resolved the PID
-			struct conn_stats_ts_t s = {
-				.send_bytes = 0,
-				.recv_bytes = 0,
-				.timestamp = ts,
-				.retr_count = 1,
-				.pid = pid >> 32,
-			};
-			bpf_map_update_elem(&conn_stats_ipv4, &t, &s, BPF_ANY);
-		}
-	} else if (is_ipv6_enabled(status) && check_family(sk, status, AF_INET6)) {
-		if (!are_offsets_ready_v6(status, sk, pid)) {
-			return 0;
-		}
-
-		struct ipv6_tuple_t t = {};
-		t.metadata = CONN_TYPE_TCP;
-
-		if (!read_ipv6_tuple(&t, status, sk, CONN_TYPE_TCP)) {
-			return 0;
-		}
-
-		// IPv4 can be mapped as IPv6
-		if (is_ipv4_mapped_ipv6(t.saddr_h, t.saddr_l, t.daddr_h, t.daddr_l)) {
-			struct ipv4_tuple_t t2 = {
-				t2.saddr = (u32)(t.saddr_l >> 32),
-				t2.daddr = (u32)(t.daddr_l >> 32),
-				t2.sport = ntohs(t.sport),
-				t2.dport = ntohs(t.dport),
-				t2.netns = t.netns,
-				t2.metadata = CONN_TYPE_TCP,
-			};
-
-			val = bpf_map_lookup_elem(&conn_stats_ipv4, &t2);
-			if (val != NULL)
-				(*val).retr_count++;
-
-			else if (pid != 0) {
-				// Otherwise add the key, value to the map if we resolved the PID
-				struct conn_stats_ts_t s = {
-					.send_bytes = 0,
-					.recv_bytes = 0,
-					.timestamp = ts,
-					.retr_count = 1,
-					.pid = pid >> 32,
-				};
-				bpf_map_update_elem(&conn_stats_ipv4, &t2, &s, BPF_ANY);
-			}
-		}
-		else {
-			t.sport = ntohs(t.sport); // Making ports human-readable
-			t.dport = ntohs(t.dport);
-
-			val = bpf_map_lookup_elem(&conn_stats_ipv6, &t);
-			// If already in our map, increment size in-place
-			if (val != NULL)
-				(*val).retr_count++;
-			else if (pid != 0) {
-				// Otherwise add the key, value to the map if we resolved the PID
-				struct conn_stats_ts_t s = {
-					.send_bytes = 0,
-					.recv_bytes = 0,
-					.timestamp = ts,
-					.retr_count = 1,
-					.pid = pid >> 32,
-				};
-				bpf_map_update_elem(&conn_stats_ipv6, &t, &s, BPF_ANY);
-			}
-		}
+		update_tcp_stats(sk, status, CONN_V6, 1, ts);
 	}
 
 
@@ -819,7 +565,7 @@
     }
 
     // We should figure out offsets if they're not already figured out
-    are_offsets_ready_v4(status, skp, pid);
+    are_offsets_ready_v4(status, skp);
 
     return 0;
 }
@@ -859,7 +605,7 @@
     }
 
     // We should figure out offsets if they're not already figured out
-    are_offsets_ready_v6(status, skp, pid);
+    are_offsets_ready_v6(status, skp);
 
     return 0;
 }
@@ -901,73 +647,6 @@
 }
 
 SEC("kprobe/tcp_close")
-<<<<<<< HEAD
-int kprobe__tcp_close(struct pt_regs *ctx) {
-	struct sock *sk;
-	struct tracer_status_t *status;
-	u64 zero = 0;
-	sk = (struct sock *) PT_REGS_PARM1(ctx);
-
-	status = bpf_map_lookup_elem(&tracer_status, &zero);
-	if (status == NULL || status->state != TRACER_STATE_READY) {
-		return 0;
-	}
-
-	u32 net_ns_inum;
-	u16 sport, dport;
-	sport = 0;
-	dport = 0;
-
-	// Get network namespace id
-	possible_net_t *skc_net;
-
-	skc_net = NULL;
-	net_ns_inum = 0;
-	bpf_probe_read(&skc_net, sizeof(possible_net_t *), ((char *) sk) + status->offset_netns);
-	bpf_probe_read(&net_ns_inum, sizeof(net_ns_inum), ((char *) skc_net) + status->offset_ino);
-
-	if (check_family(sk, status, AF_INET)) {
-		struct ipv4_tuple_t t = {};
-
-		if (!read_ipv4_tuple(&t, status, sk, CONN_TYPE_TCP)) {
-			return 0;
-		}
-
-		t.sport = ntohs(t.sport); // Making ports human-readable
-		t.dport = ntohs(t.dport);
-
-		// Delete this connection from our stats map
-		bpf_map_delete_elem(&conn_stats_ipv4, &t);
-	} else if (is_ipv6_enabled(status) && check_family(sk, status, AF_INET6)) {
-		struct ipv6_tuple_t t = {};
-
-		if (!read_ipv6_tuple(&t, status, sk, CONN_TYPE_TCP)) {
-			return 0;
-		}
-
-		// IPv4 can be mapped as IPv6
-		if (is_ipv4_mapped_ipv6(t.saddr_h, t.saddr_l, t.daddr_h, t.daddr_l)) {
-			struct ipv4_tuple_t t2 = {
-				t2.saddr = (u32)(t.saddr_l >> 32),
-				t2.daddr = (u32)(t.daddr_l >> 32),
-				t2.sport = ntohs(t.sport),
-				t2.dport = ntohs(t.dport),
-				t2.netns = t.netns,
-				t2.metadata = CONN_TYPE_TCP,
-			};
-
-			// Delete this connection from our stats map, and return
-			bpf_map_delete_elem(&conn_stats_ipv4, &t2);
-			return 0;
-		} else { // Otherwise it's IPv6
-			t.sport = ntohs(t.sport); // Making ports human-readable
-			t.dport = ntohs(t.dport);
-
-			bpf_map_delete_elem(&conn_stats_ipv6, &t);
-		}
-	}
-	return 0;
-=======
 int kprobe__tcp_close(struct pt_regs* ctx) {
     struct sock* sk;
     tracer_status_t* status;
@@ -1020,7 +699,6 @@
         bpf_map_delete_elem(&conn_stats, &t);
     }
     return 0;
->>>>>>> 0f1e7e63
 }
 
 SEC("kprobe/udp_sendmsg")
@@ -1083,26 +761,21 @@
         return 0;
     }
 
-<<<<<<< HEAD
-	increment_udp_stats(sk, status, pid_tgid, 0, copied);
-	return 0;
-=======
     handle_message(sk, status, pid_tgid, CONN_TYPE_UDP, 0, copied);
 
     return 0;
->>>>>>> 0f1e7e63
 }
 
 SEC("kprobe/tcp_retransmit_skb")
 int kprobe__tcp_retransmit_skb(struct pt_regs *ctx) {
 	struct sock *sk = (struct sock *) PT_REGS_PARM1(ctx);
 	u64 zero = 0;
-	struct tracer_status_t *status = bpf_map_lookup_elem(&tracer_status, &zero);
+	tracer_status_t *status = bpf_map_lookup_elem(&tracer_status, &zero);
 	if (status == NULL || status->state == TRACER_STATE_UNINITIALIZED) {
 		return 0;
 	}
 
-	return increment_retransmit_stats(sk, status);
+	return increment_retransmits_stats(sk, status);
 }
 
 // This number will be interpreted by gobpf-elf-loader to set the current running kernel version
