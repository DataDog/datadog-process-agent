#ifndef __TRACER_BPF_H
#define __TRACER_BPF_H

#include <linux/types.h>

static const __u8 GUESS_SADDR = 0;
static const __u8 GUESS_DADDR = 1;
static const __u8 GUESS_FAMILY = 2;
static const __u8 GUESS_SPORT = 3;
static const __u8 GUESS_DPORT = 4;
static const __u8 GUESS_NETNS = 5;
static const __u8 GUESS_DADDR_IPV6 = 6;

#ifndef TASK_COMM_LEN
#define TASK_COMM_LEN 16
#endif

typedef struct {
    char comm[TASK_COMM_LEN];
<<<<<<< HEAD
};

struct conn_stats_ts_t {
	__u64 send_bytes;
	__u64 recv_bytes;
	__u64 timestamp;
	__u32 pid;
	__u32 retr_count; // Retransmissions count, used for TCP only
};
=======
} proc_t;
>>>>>>> 0f1e7e63

typedef struct {
    __u64 send_bytes;
    __u64 recv_bytes;
    __u64 timestamp;
} conn_stats_ts_t;

// Metadata bit masks
<<<<<<< HEAD
static const __u8 CONN_TYPE_UDP = 0;
static const __u8 CONN_TYPE_TCP = 1;

// tcp_set_state doesn't run in the context of the process that initiated the
// connection so we need to store a map TUPLE -> PID to send the right PID on
// the event
struct ipv4_tuple_t {
	__u32 saddr;
	__u32 daddr;
	__u16 sport;
	__u16 dport;
	__u32 netns;
	// Metadata description:
	// First bit indicates if the connection is TCP (1) or UDP (0)
	__u32 metadata; // This is that big because it seems that we atleast need a 32-bit aligned struct
};

struct ipv6_tuple_t {
	/* Using the type unsigned __int128 generates an error in the ebpf verifier */
	__u64 saddr_h;
	__u64 saddr_l;
	__u64 daddr_h;
	__u64 daddr_l;
	__u16 sport;
	__u16 dport;
	__u32 netns;
	// Metadata description:
	// First bit indicates if the connection is TCP (1) or UDP (0)
	__u32 metadata; // This is that big because it seems that we atleast need a 32-bit aligned struct
};
=======
typedef enum {
    // Connection type
    CONN_TYPE_UDP = 0x0,
    CONN_TYPE_TCP = 0x1,

    // Connection family
    CONN_V4 = 0x00,
    CONN_V6 = 0x10,
} metadata_mask_t;

typedef struct {
    /* Using the type unsigned __int128 generates an error in the ebpf verifier */
    __u64 saddr_h;
    __u64 saddr_l;
    __u64 daddr_h;
    __u64 daddr_l;
    __u16 sport;
    __u16 dport;
    __u32 netns;
    __u32 pid;
    // Metadata description:
    // First bit indicates if the connection is TCP (1) or UDP (0)
    // Second bit indicates if the connection is V6 (1) or V4 (0)
    __u32 metadata; // This is that big because it seems that we atleast need a 32-bit aligned struct
} conn_tuple_t;
>>>>>>> 0f1e7e63

static const __u8 TRACER_STATE_UNINITIALIZED = 0;
static const __u8 TRACER_STATE_CHECKING = 1;
static const __u8 TRACER_STATE_CHECKED = 2;
static const __u8 TRACER_STATE_READY = 3;

static const __u8 TRACER_IPV6_DISABLED = 0;
static const __u8 TRACER_IPV6_ENABLED = 1;

typedef struct {
    __u64 state;

    /* checking */
    proc_t proc;
    __u64 what;
    __u64 offset_saddr;
    __u64 offset_daddr;
    __u64 offset_sport;
    __u64 offset_dport;
    __u64 offset_netns;
    __u64 offset_ino;
    __u64 offset_family;
    __u64 offset_daddr_ipv6;

    __u64 err;

    __u32 daddr_ipv6[4];
    __u32 netns;
    __u32 saddr;
    __u32 daddr;
    __u16 sport;
    __u16 dport;
    __u16 family;

    __u8 ipv6_enabled;
    __u8 padding;
} tracer_status_t;

#endif<|MERGE_RESOLUTION|>--- conflicted
+++ resolved
@@ -17,19 +17,7 @@
 
 typedef struct {
     char comm[TASK_COMM_LEN];
-<<<<<<< HEAD
-};
-
-struct conn_stats_ts_t {
-	__u64 send_bytes;
-	__u64 recv_bytes;
-	__u64 timestamp;
-	__u32 pid;
-	__u32 retr_count; // Retransmissions count, used for TCP only
-};
-=======
 } proc_t;
->>>>>>> 0f1e7e63
 
 typedef struct {
     __u64 send_bytes;
@@ -38,38 +26,6 @@
 } conn_stats_ts_t;
 
 // Metadata bit masks
-<<<<<<< HEAD
-static const __u8 CONN_TYPE_UDP = 0;
-static const __u8 CONN_TYPE_TCP = 1;
-
-// tcp_set_state doesn't run in the context of the process that initiated the
-// connection so we need to store a map TUPLE -> PID to send the right PID on
-// the event
-struct ipv4_tuple_t {
-	__u32 saddr;
-	__u32 daddr;
-	__u16 sport;
-	__u16 dport;
-	__u32 netns;
-	// Metadata description:
-	// First bit indicates if the connection is TCP (1) or UDP (0)
-	__u32 metadata; // This is that big because it seems that we atleast need a 32-bit aligned struct
-};
-
-struct ipv6_tuple_t {
-	/* Using the type unsigned __int128 generates an error in the ebpf verifier */
-	__u64 saddr_h;
-	__u64 saddr_l;
-	__u64 daddr_h;
-	__u64 daddr_l;
-	__u16 sport;
-	__u16 dport;
-	__u32 netns;
-	// Metadata description:
-	// First bit indicates if the connection is TCP (1) or UDP (0)
-	__u32 metadata; // This is that big because it seems that we atleast need a 32-bit aligned struct
-};
-=======
 typedef enum {
     // Connection type
     CONN_TYPE_UDP = 0x0,
@@ -95,7 +51,10 @@
     // Second bit indicates if the connection is V6 (1) or V4 (0)
     __u32 metadata; // This is that big because it seems that we atleast need a 32-bit aligned struct
 } conn_tuple_t;
->>>>>>> 0f1e7e63
+
+typedef struct {
+	__u32 retransmits;
+} tcp_stats_t;
 
 static const __u8 TRACER_STATE_UNINITIALIZED = 0;
 static const __u8 TRACER_STATE_CHECKING = 1;
