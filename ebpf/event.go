--- conflicted
+++ resolved
@@ -65,7 +65,7 @@
 	family := connFamily(uint(t.metadata))
 	return ConnectionStats{
 		Pid:                  uint32(t.pid),
-		Type:                 connType(t.metadata),
+		Type:                 connType(uint(t.metadata)),
 		Family:               family,
 		Source:               ipString(uint64(t.saddr_h), uint64(t.saddr_l), family),
 		Dest:                 ipString(uint64(t.daddr_h), uint64(t.daddr_l), family),
@@ -107,10 +107,6 @@
 	return AFINET6
 }
 
-<<<<<<< HEAD
-func isPortClosed(state uint8) bool {
-	return state == C.PORT_CLOSED
-=======
 func decodeRawTCPConn(data []byte) ConnectionStats {
 	ct := TCPConn(*(*C.tcp_conn_t)(unsafe.Pointer(&data[0])))
 	tup := ConnTuple(ct.tup)
@@ -118,5 +114,8 @@
 	tst := TCPStats(ct.tcp_stats)
 
 	return connStats(&tup, &cst, &tst)
->>>>>>> 19f2dd65
+}
+
+func isPortClosed(state uint8) bool {
+	return state == C.PORT_CLOSED
 }