// +build linux_bpf

package ebpf

import (
	"encoding/binary"
	"net"
	"unsafe"
)

// #include "c/tracer-ebpf.h"
import "C"

/* tcp_conn_t
conn_tuple_t tup;
conn_stats_ts_t conn_stats;
tcp_stats_t tcp_stats;
*/
type TCPConn C.tcp_conn_t

/* conn_tuple_t
__u64 saddr_h;
__u64 saddr_l;
__u64 daddr_h;
__u64 daddr_l;
__u16 sport;
__u16 dport;
__u32 netns;
__u32 pid;
__u32 metadata;
*/
type ConnTuple C.conn_tuple_t

func (t *ConnTuple) copy() *ConnTuple {
	return &ConnTuple{
		pid:      t.pid,
		saddr_h:  t.saddr_h,
		saddr_l:  t.saddr_l,
		daddr_h:  t.daddr_h,
		daddr_l:  t.daddr_l,
		sport:    t.sport,
		dport:    t.dport,
		netns:    t.netns,
		metadata: t.metadata,
	}
}

/* conn_stats_ts_t
__u64 sent_bytes;
__u64 recv_bytes;
__u64 timestamp;
*/
type ConnStatsWithTimestamp C.conn_stats_ts_t

/* tcp_stats_t
__u32 retransmits;
*/
type TCPStats C.tcp_stats_t

func (cs *ConnStatsWithTimestamp) isExpired(latestTime int64, timeout int64) bool {
	return latestTime-int64(cs.timestamp) > timeout
}

func connStats(t *ConnTuple, s *ConnStatsWithTimestamp, tcpStats *TCPStats) ConnectionStats {
	metadata := uint(t.metadata)
	family := connFamily(metadata)
	return ConnectionStats{
		Pid:                  uint32(t.pid),
<<<<<<< HEAD
		Type:                 connType(metadata),
=======
		Type:                 connType(uint(t.metadata)),
>>>>>>> 3125dbbc
		Family:               family,
		Source:               ipString(uint64(t.saddr_h), uint64(t.saddr_l), family),
		Dest:                 ipString(uint64(t.daddr_h), uint64(t.daddr_l), family),
		SPort:                uint16(t.sport),
		DPort:                uint16(t.dport),
		MonotonicSentBytes:   uint64(s.sent_bytes),
		MonotonicRecvBytes:   uint64(s.recv_bytes),
		MonotonicRetransmits: uint32(tcpStats.retransmits),
	}
}

func ipString(addr_h, addr_l uint64, family ConnectionFamily) string {
	if family == AFINET {
		buf := make([]byte, 4)
		binary.LittleEndian.PutUint32(buf, uint32(addr_l))
		return net.IPv4(buf[0], buf[1], buf[2], buf[3]).String()
	}

	buf := make([]byte, 16)
	binary.LittleEndian.PutUint64(buf, uint64(addr_h))
	binary.LittleEndian.PutUint64(buf[8:], uint64(addr_l))
	return net.IP(buf).String()
}

func connType(m uint) ConnectionType {
	// First bit of metadata indicates if the connection is TCP or UDP
	if m&C.CONN_TYPE_TCP == 0 {
		return UDP
	}
	return TCP
}

func connFamily(m uint) ConnectionFamily {
	// Second bit of metadata indicates if the connection is IPv6 or IPv4
	if m&C.CONN_V6 == 0 {
		return AFINET
	}

	return AFINET6
}

func decodeRawTCPConn(data []byte) ConnectionStats {
	ct := TCPConn(*(*C.tcp_conn_t)(unsafe.Pointer(&data[0])))
	tup := ConnTuple(ct.tup)
	cst := ConnStatsWithTimestamp(ct.conn_stats)
	tst := TCPStats(ct.tcp_stats)

	return connStats(&tup, &cst, &tst)
}

func isPortClosed(state uint8) bool {
	return state == C.PORT_CLOSED
}<|MERGE_RESOLUTION|>--- conflicted
+++ resolved
@@ -66,11 +66,7 @@
 	family := connFamily(metadata)
 	return ConnectionStats{
 		Pid:                  uint32(t.pid),
-<<<<<<< HEAD
 		Type:                 connType(metadata),
-=======
-		Type:                 connType(uint(t.metadata)),
->>>>>>> 3125dbbc
 		Family:               family,
 		Source:               ipString(uint64(t.saddr_h), uint64(t.saddr_l), family),
 		Dest:                 ipString(uint64(t.daddr_h), uint64(t.daddr_l), family),
