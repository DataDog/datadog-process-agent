package ebpf

import (
	"bytes"
	"encoding/binary"
	"fmt"
)

// ConnectionType will be either TCP or UDP
type ConnectionType uint8

const (
	// TCP connection type
	TCP ConnectionType = 0

	// UDP connection type
	UDP ConnectionType = 1
)

func (c ConnectionType) String() string {
	if c == TCP {
		return "TCP"
	}
	return "UDP"
}

// ConnectionFamily will be either v4 or v6
type ConnectionFamily uint8

// ConnectionDirection indicates if the connection is incoming to the host or outbound
type ConnectionDirection uint8

const (
	// INCOMING represents connections inbound to the host
	INCOMING ConnectionDirection = 0

	// OUTGOING represents outbound connections from the host
	OUTGOING ConnectionDirection = 1

	// LOCAL represents connections that don't leave the host
	LOCAL ConnectionDirection = 2
)

func (d ConnectionDirection) String() string {
	switch d {
	case OUTGOING:
		return "outgoing"
	case LOCAL:
		return "local"
	default:
		return "incoming"
	}
}

const (
	// AFINET represents v4 connections
	AFINET ConnectionFamily = 0

	// AFINET6 represents v6 connections
	AFINET6 ConnectionFamily = 1
)

// Connections wraps a collection of ConnectionStats
//easyjson:json
type Connections struct {
	Conns []ConnectionStats `json:"connections"`
}

// ConnectionStats stores statistics for a single connection
//easyjson:json
type ConnectionStats struct {
	Pid    uint32           `json:"pid"`
	Type   ConnectionType   `json:"type"`
	Family ConnectionFamily `json:"family"`

	// Source & Dest represented as a string to handle both IPv4 & IPv6
	Source string `json:"source"`
	Dest   string `json:"dest"`
	SPort  uint16 `json:"sport"`
	DPort  uint16 `json:"dport"`

	MonotonicSentBytes uint64 `json:"monotonic_sent_bytes"`
	LastSentBytes      uint64 `json:"last_sent_bytes"`

<<<<<<< HEAD
	Retransmits uint32 `json:"retransmits"`

	Direction ConnectionDirection `json:"direction"`
}

func (c ConnectionStats) String() string {
	return fmt.Sprintf("[%s] [PID: %d] [%v:%d ⇄ %v:%d] (%s) %d bytes sent, %d bytes received, %d retransmits",
		c.Type, c.Pid, c.Source, c.SPort, c.Dest, c.DPort, c.Direction, c.SendBytes, c.RecvBytes, c.Retransmits)
=======
	MonotonicRecvBytes uint64 `json:"monotonic_recv_bytes"`
	LastRecvBytes      uint64 `json:"last_recv_bytes"`

	MonotonicRetransmits uint32 `json:"monotonic_retransmits"`
	LastRetransmits      uint32 `json:"last_retransmits"`
}

func (c ConnectionStats) String() string {
	return fmt.Sprintf(
		"[%s] [PID: %d] [%v:%d ⇄ %v:%d] %d bytes sent (+%d), %d bytes received (+%d), %d retransmits (+%d)",
		c.Type,
		c.Pid,
		c.Source,
		c.SPort,
		c.Dest,
		c.DPort,
		c.MonotonicSentBytes, c.LastSentBytes,
		c.MonotonicRecvBytes, c.LastRecvBytes,
		c.MonotonicRetransmits, c.LastRetransmits,
	)
>>>>>>> 19f2dd65
}

// ByteKey returns a unique key for this connection represented as a byte array
func (c ConnectionStats) ByteKey(buffer *bytes.Buffer) ([]byte, error) {
	buffer.Reset()
	// Byte-packing to improve creation speed
	// PID (32 bits) + SPort (16 bits) + DPort (16 bits) = 64 bits
	p0 := uint64(c.Pid)<<32 | uint64(c.SPort)<<16 | uint64(c.DPort)
	if err := binary.Write(buffer, binary.LittleEndian, p0); err != nil {
		return nil, err
	}
	if _, err := buffer.WriteString(c.Source); err != nil {
		return nil, err
	}
	// Family (8 bits) + Type (8 bits) = 16 bits
	p1 := uint16(c.Family)<<8 | uint16(c.Type)
	if err := binary.Write(buffer, binary.LittleEndian, p1); err != nil {
		return nil, err
	}
	if _, err := buffer.WriteString(c.Dest); err != nil {
		return nil, err
	}
	return buffer.Bytes(), nil
}<|MERGE_RESOLUTION|>--- conflicted
+++ resolved
@@ -82,37 +82,29 @@
 	MonotonicSentBytes uint64 `json:"monotonic_sent_bytes"`
 	LastSentBytes      uint64 `json:"last_sent_bytes"`
 
-<<<<<<< HEAD
-	Retransmits uint32 `json:"retransmits"`
+	MonotonicRecvBytes uint64 `json:"monotonic_recv_bytes"`
+	LastRecvBytes      uint64 `json:"last_recv_bytes"`
+
+	MonotonicRetransmits uint32 `json:"monotonic_retransmits"`
+	LastRetransmits      uint32 `json:"last_retransmits"`
 
 	Direction ConnectionDirection `json:"direction"`
 }
 
 func (c ConnectionStats) String() string {
-	return fmt.Sprintf("[%s] [PID: %d] [%v:%d ⇄ %v:%d] (%s) %d bytes sent, %d bytes received, %d retransmits",
-		c.Type, c.Pid, c.Source, c.SPort, c.Dest, c.DPort, c.Direction, c.SendBytes, c.RecvBytes, c.Retransmits)
-=======
-	MonotonicRecvBytes uint64 `json:"monotonic_recv_bytes"`
-	LastRecvBytes      uint64 `json:"last_recv_bytes"`
-
-	MonotonicRetransmits uint32 `json:"monotonic_retransmits"`
-	LastRetransmits      uint32 `json:"last_retransmits"`
-}
-
-func (c ConnectionStats) String() string {
 	return fmt.Sprintf(
-		"[%s] [PID: %d] [%v:%d ⇄ %v:%d] %d bytes sent (+%d), %d bytes received (+%d), %d retransmits (+%d)",
+		"[%s] [PID: %d] [%v:%d ⇄ %v:%d] (%s) %d bytes sent (+%d), %d bytes received (+%d), %d retransmits (+%d)",
 		c.Type,
 		c.Pid,
 		c.Source,
 		c.SPort,
 		c.Dest,
 		c.DPort,
+		c.Direction,
 		c.MonotonicSentBytes, c.LastSentBytes,
 		c.MonotonicRecvBytes, c.LastRecvBytes,
 		c.MonotonicRetransmits, c.LastRetransmits,
 	)
->>>>>>> 19f2dd65
 }
 
 // ByteKey returns a unique key for this connection represented as a byte array
